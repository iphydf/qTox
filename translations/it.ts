<?xml version="1.0" encoding="utf-8"?>
<!DOCTYPE TS>
<TS version="2.1" language="it_IT">
<context>
    <name>AVForm</name>
    <message>
        <source>Audio/Video</source>
        <translation>Audio/Video</translation>
    </message>
    <message>
        <source>Default resolution</source>
        <translation>Risoluzione predefinita</translation>
    </message>
    <message>
        <source>Disabled</source>
        <translation>Disabilitato</translation>
    </message>
    <message>
        <source>Select region</source>
        <translation>Seleziona regione</translation>
    </message>
    <message>
        <source>Screen %1</source>
        <translation>Schermo %1</translation>
    </message>
    <message>
        <source>Audio Settings</source>
        <translation>Impostazioni Audio</translation>
    </message>
    <message>
        <source>Gain</source>
        <translation>Volume microfono</translation>
    </message>
    <message>
        <source>Playback device</source>
        <translation>Dispositivo di output</translation>
    </message>
    <message>
        <source>Capture device</source>
        <translation>Dispositivo di input</translation>
    </message>
    <message>
        <source>Volume</source>
        <translation>Livello audio</translation>
    </message>
    <message>
        <source>Video Settings</source>
        <translation>Impostazioni Video</translation>
    </message>
    <message>
        <source>Video device</source>
        <translation>Dispositivo video</translation>
    </message>
    <message>
        <source>Set resolution of your camera.
The higher values, the better video quality your friends may get.
Note though that with better video quality there is needed better internet connection.
Sometimes your connection may not be good enough to handle higher video quality,
which may lead to problems with video calls.</source>
        <translation>Imposta la risoluzione della tua webcam.
Più alto è il valore, migliore sarà la qualità del video che vedranno i tuoi amici.
Nota tuttavia, che per una qualità video migliore è richiesta una connessione ad internet più veloce.
Può capitare che la tua connessione ad internet non sia abbastanza veloce per gestire qualità video elevate,
questo può causare problemi con le chiamate video.</translation>
    </message>
    <message>
        <source>Resolution</source>
        <translation>Risoluzione</translation>
    </message>
    <message>
        <source>Rescan devices</source>
        <translation>Riesegui la scansione dei dispositivi</translation>
    </message>
    <message>
        <source>Test Sound</source>
        <translation>Suono di prova</translation>
    </message>
    <message>
        <source>Audio quality</source>
        <translation>Qualità audio</translation>
    </message>
    <message>
        <source>High (64 kbps)</source>
        <translation>Alta (64 kbps)</translation>
    </message>
    <message>
        <source>Medium (32 kbps)</source>
        <translation>Media (32 kbps)</translation>
    </message>
    <message>
        <source>Low (16 kbps)</source>
        <translation>Bassa (16 kbps)</translation>
    </message>
    <message>
        <source>Very low (8 kbps)</source>
        <translation>Molto bassa (8 kbps)</translation>
    </message>
    <message>
        <source>Threshold</source>
        <translation>Ingresso</translation>
    </message>
    <message>
        <source>Use slider to set the volume of your speakers.</source>
        <translation>Usa il cursore per impostare il volume degli altoparlanti.</translation>
    </message>
    <message>
        <source>Transmitted audio quality. Lower this setting if your bandwidth is not high enough or if you want to reduce bandwidth usage.</source>
        <translation>Qualità audio trasmessa. Abbassa questa impostazione se la tua larghezza di banda non è abbastanza alta o se vuoi ridurre l&apos;uso della larghezza di banda.</translation>
    </message>
    <message>
        <source>Set resolution of your camera.
The higher values, the better video quality your friends may get.
Note that with better video quality, you use more bandwidth.
Sometimes your connection may not be good enough to handle higher video quality,
which may lead to problems with video calls.</source>
        <translation>Imposta la risoluzione della tua videocamera.
Più alti sono i valori, migliore è la qualità video che i tuoi amici possono ottenere.
Nota che con una migliore qualità video, usi più larghezza di banda.
A volte la tua connessione potrebbe non essere abbastanza buona per gestire una qualità video superiore,
il che può portare a problemi con le videochiamate.</translation>
    </message>
    <message>
        <source>Play a test sound while changing the output volume.</source>
        <translation>Riprodurre un suono di prova mentre si cambia il volume di uscita.</translation>
    </message>
    <message>
        <source>Use slider to set the gain of your input device ranging from %1dB to %2dB.</source>
        <translation>Usa il cursore per impostare il guadagno del tuo dispositivo d&apos;ingresso che va da %1dB a %2dB.</translation>
    </message>
    <message>
        <source>Use slider to set the activation volume for your input device.</source>
        <translation>Usa il cursore per impostare il volume di attivazione del tuo dispositivo di input.</translation>
    </message>
</context>
<context>
    <name>AboutForm</name>
    <message>
        <source>About</source>
        <translation>Informazioni su qTox</translation>
    </message>
    <message>
        <source>Original author: %1</source>
        <translation>Autore originale: %1</translation>
    </message>
    <message>
        <source>You are using qTox version %1.</source>
        <translation>Stai utilizzando la versione %1.</translation>
    </message>
    <message>
        <source>Commit hash: %1</source>
        <translation>Commit hash: %1</translation>
    </message>
    <message>
        <source>toxcore version: %1</source>
        <translation>Versione toxcore: %1</translation>
    </message>
    <message>
        <source>Qt version: %1</source>
        <translation>Versione Qt: %1</translation>
    </message>
    <message>
        <source>A list of all known issues may be found at our %1 at Github. If you discover a bug or security vulnerability within qTox, please report it according to the guidelines in our %2 wiki article.</source>
        <comment>`%1` is replaced by translation of `bug tracker`
`%2` is replaced by translation of `Writing Useful Bug Reports`</comment>
        <translation>Una lista di tutti i problemi può essere trovata alla nostra %1 su Github.Se scopri un bug o una vulnerabilità di sicurezza in qTox, ti preghiamo di segnalarcelo in accordo con le nostre linee guida nel nostro %2 articolo del wiki.</translation>
    </message>
    <message>
        <source>Click here to report a bug.</source>
        <translation>Clicca qui per segnalare un bug.</translation>
    </message>
    <message>
        <source>See a full list of %1 at Github</source>
        <comment>`%1` is replaced with translation of word `contributors`</comment>
        <translation>Consulta l&apos;elenco completo dei %1 su Github</translation>
    </message>
    <message>
        <source>bug-tracker</source>
        <comment>Replaces `%1` in the `A list of all known…`</comment>
        <translation>Log dei bug</translation>
    </message>
    <message>
        <source>Writing Useful Bug Reports</source>
        <comment>Replaces `%2` in the `A list of all known…`</comment>
        <translation>Scrivere segnalazioni di bug utili</translation>
    </message>
    <message>
        <source>contributors</source>
        <comment>Replaces `%1` in `See a full list of…`</comment>
        <translation>contributori</translation>
    </message>
</context>
<context>
    <name>AboutFriendForm</name>
    <message>
        <source>Dialog</source>
        <translation>Finestra di dialogo</translation>
    </message>
    <message>
        <source>username</source>
        <translation>Username</translation>
    </message>
    <message>
        <source>status message</source>
        <translation>messaggio di stato</translation>
    </message>
    <message>
        <source>Used aliases:</source>
        <translation>Soprannomi usati:</translation>
    </message>
    <message>
        <source>HISTORY OF ALIASES</source>
        <translation>Cronologia dei soprannomi</translation>
    </message>
    <message>
        <source>Automatically accept files from contact if set</source>
        <translation>Accetta automaticamente files dal contatto se selezionato</translation>
    </message>
    <message>
        <source>Default directory to save files:</source>
        <translation>Cartella predefinita per salvare i files:</translation>
    </message>
    <message>
        <source>Manual</source>
        <translation>Manuale</translation>
    </message>
    <message>
        <source>Audio</source>
        <translation>Audio</translation>
    </message>
    <message>
        <source>Audio + Video</source>
        <translation>Audio + Video</translation>
    </message>
    <message>
        <source>Automatically accept group chat invitations from this contact if set.</source>
        <translation>Accetta automaticamente inviti per chat di gruppo da questo contatto.</translation>
    </message>
    <message>
        <source>Remove history (operation can not be undone!)</source>
        <translation>Rimuovi la cronologia (questa operazione non può essere annullata!)</translation>
    </message>
    <message>
        <source>Notes</source>
        <translation>Appunti</translation>
    </message>
    <message>
        <source>Input field for notes about the contact</source>
        <translation>Campo per gli appunti sul contatto</translation>
    </message>
    <message>
        <source>History removed</source>
        <translation>Cronologia rimossa</translation>
    </message>
    <message>
        <source>&lt;html&gt;&lt;head/&gt;&lt;body&gt;&lt;p&gt;This is the public key of your friend, use it to verify their identity via another channel. You can not send this to other people so they can add this contact.&lt;/p&gt;&lt;/body&gt;&lt;/html&gt;</source>
        <translation>&lt;html&gt;&lt;head/&gt;&lt;body&gt;&lt;p&gt;Questa è la chiave pubblica del tuo amico, usatela per verificare la sua identità attraverso un altro canale. Non è possibile inviarla ad altre persone in modo che possano aggiungere questo contatto.&lt;/p&gt;&lt;/body&gt;&lt;/html&gt;</translation>
    </message>
    <message>
        <source>Public key (not ToxID):</source>
        <translation>Chiave pubblica (non ToxID):</translation>
    </message>
    <message>
        <source>Confirmation</source>
        <translation>Conferma</translation>
    </message>
    <message>
        <source>Are you sure to remove %1 chat history?</source>
        <translation>Sei sicuro di rimuovere %1 cronologia chat?</translation>
    </message>
    <message>
        <source>Failed to remove chat history with %1!</source>
        <translation>Impossibile rimuovere la cronologia delle chat con %1!</translation>
    </message>
    <message>
        <source>Auto-accept files</source>
        <translation>Accetta automaticamente i file</translation>
    </message>
    <message>
        <source>Auto-accept for this contact is disabled</source>
        <translation>L&apos;accettazione automatica per questo contatto è disabilitata</translation>
    </message>
    <message>
        <source>Auto-accept call:</source>
        <translation>Accetta automaticamente le chiamate:</translation>
    </message>
    <message>
        <source>Auto-accept group invites</source>
        <translation>Accettare automaticamente gli inviti di gruppi</translation>
    </message>
    <message>
        <source>You can save comments about this contact here.</source>
        <translation>Puoi salvare un commento per questo contatto qui.</translation>
    </message>
    <message>
        <source>Choose an auto-accept directory</source>
        <extracomment>popup title</extracomment>
        <translation>Scegli dove salvare i file accettati automaticamente</translation>
    </message>
</context>
<context>
    <name>AboutSettings</name>
    <message>
        <source>Version</source>
        <translation>Versione</translation>
    </message>
    <message>
        <source>License</source>
        <translation>Licenza</translation>
    </message>
    <message>
        <source>Authors</source>
        <translation>Autori</translation>
    </message>
    <message>
        <source>Known Issues</source>
        <translation>Problemi Noti</translation>
    </message>
    <message>
        <source>Open update download link</source>
        <translation>Apri il link per il download dell&apos;aggiornamento</translation>
    </message>
    <message>
        <source>Update available</source>
        <translation>Aggiornamento disponibile</translation>
    </message>
    <message>
        <source>qTox is up to date ✓</source>
        <translation>qTox è aggiornato ✓</translation>
    </message>
    <message>
        <source>Currently running an untested/unstable version of qTox</source>
        <translation>Attualmente in esecuzione una versione non testata/instabile di qTox</translation>
    </message>
</context>
<context>
    <name>AddFriendForm</name>
    <message>
        <source>Add Friends</source>
        <translation>Aggiungi Contatto</translation>
    </message>
    <message>
        <source>Send friend request</source>
        <translation>Invia richiesta d&apos;amicizia</translation>
    </message>
    <message>
        <source>Couldn&apos;t add friend</source>
        <translation>Impossibile aggiungere il contatto</translation>
    </message>
    <message>
        <source>Invalid Tox ID format</source>
        <translation>Tox ID non valido</translation>
    </message>
    <message>
        <source>Add a friend</source>
        <translation>Aggiungi un contatto</translation>
    </message>
    <message>
        <source>Friend requests</source>
        <translation>Richieste di amicizia</translation>
    </message>
    <message>
        <source>Accept</source>
        <translation>Accetta</translation>
    </message>
    <message>
        <source>Reject</source>
        <translation>Rifiuta</translation>
    </message>
    <message>
        <source>Type in Tox ID of your friend</source>
        <translation>Inserisci il Tox ID di un tuo amico</translation>
    </message>
    <message>
        <source>Friend request message</source>
        <translation>Messaggio di richiesta dell&apos;amico</translation>
    </message>
    <message>
        <source>Type message to send with the friend request or leave empty to send a default message</source>
        <translation>Scrivi un messaggio da inviare con la richiesta di amicizia o lascia vuoto per inviare il messaggio predefinito</translation>
    </message>
    <message>
        <source>You can&apos;t add yourself as a friend!</source>
        <extracomment>When trying to add your own Tox ID as friend</extracomment>
        <translation>Non puoi aggiungerti come amico!</translation>
    </message>
    <message>
        <source>Open contact list</source>
        <translation>Apri la lista dei contatti</translation>
    </message>
    <message>
        <source>Couldn&apos;t open file</source>
        <translation>Impossibile aprire il file</translation>
    </message>
    <message>
        <source>Couldn&apos;t open the contact file</source>
        <extracomment>Error message when trying to open a contact list file to import</extracomment>
        <translation>Impossibile aprire il file contatto</translation>
    </message>
    <message>
        <source>Invalid file</source>
        <translation>File non valido</translation>
    </message>
    <message>
        <source>We couldn&apos;t find any contacts to import in this file!</source>
        <translation>Non abbiamo trovato nessun contatto da importare in questo file!</translation>
    </message>
    <message>
        <source>Tox ID</source>
        <extracomment>Tox ID of the person you&apos;re sending a friend request to</extracomment>
        <translation>ID Tox</translation>
    </message>
    <message>
        <source>Message</source>
        <extracomment>The message you send in friend requests</extracomment>
        <translation>Messaggio</translation>
    </message>
    <message>
        <source>Open</source>
        <extracomment>Button to choose a file with a list of contacts to import</extracomment>
        <translation>Apri</translation>
    </message>
    <message>
        <source>Send friend requests</source>
        <translation>Invia richieste di amicizia</translation>
    </message>
    <message>
        <source>%1 here! Tox me maybe?</source>
        <extracomment>Default message in friend requests if the field is left blank. Write something appropriate!</extracomment>
        <translation>Ciao, sono %1! Toxiamo?</translation>
    </message>
    <message>
        <source>Import a list of contacts, one Tox ID per line</source>
        <translation>Importa una lista di contatti, un ID Tox per linea</translation>
    </message>
    <message numerus="yes">
        <source>Ready to import %n contact(s), click send to confirm</source>
        <translation>
            <numerusform>Pronto per importare %n contatto(i), premi invia per confermare</numerusform>
            <numerusform>Pronto per importare %n contatti, premi invia per confermare</numerusform>
        </translation>
    </message>
    <message>
        <source>Import contacts</source>
        <translation>Importa contatti</translation>
    </message>
    <message>
        <source>Tox ID, 76 hexadecimal characters</source>
        <translation>Tox ID, 76 caratteri esadecimali</translation>
    </message>
    <message>
        <source>%1 Tox ID is invalid</source>
        <comment>Tox address error</comment>
        <translation>%1 Tox ID non è valido</translation>
    </message>
    <message>
        <source>76 hexadecimal characters</source>
        <extracomment>Tox ID format description</extracomment>
        <translation>76 caratteri esadecimali</translation>
    </message>
</context>
<context>
    <name>AdvancedForm</name>
    <message>
        <source>Advanced</source>
        <translation>Avanzate</translation>
    </message>
    <message>
        <source>really</source>
        <translation>realmente</translation>
    </message>
    <message>
        <source>not</source>
        <translation>non</translation>
    </message>
    <message>
        <source>IMPORTANT NOTE</source>
        <translation>NOTA IMPORTANTE</translation>
    </message>
    <message>
        <source>Reset settings</source>
        <translation>Resetta impostazioni</translation>
    </message>
    <message>
        <source>All settings will be reset to default. Are you sure?</source>
        <translation>Tutte le impostazioni saranno ripristinate ai valori predefiniti. Sei sicuro?</translation>
    </message>
    <message>
        <source>Yes</source>
        <translation>Si</translation>
    </message>
    <message>
        <source>No</source>
        <translation>No</translation>
    </message>
    <message>
        <source>Logs (*.log)</source>
        <translation>I Log (*.log)</translation>
    </message>
    <message>
        <source>Unless you %1 know what you are doing, please do %2 change anything here. Changes made here may lead to problems with qTox, and even to loss of your data, e.g. history.%3</source>
        <translation>A meno che tu %1 sappia cosa stai facendo, per favore non cambiare %2 nulla qui. Le modifiche fatte qui possono portare a problemi con qTox, e anche alla perdita dei tuoi dati, per esempio la storia.%3</translation>
    </message>
    <message>
        <source>Changes here are applied only after restarting qTox.</source>
        <translation>Le modifiche vengono applicate solo dopo il riavvio di qTox.</translation>
    </message>
    <message>
        <source>Save file</source>
        <translation>Salvare il file</translation>
    </message>
</context>
<context>
    <name>AdvancedSettings</name>
    <message>
        <source>Save settings to the working directory instead of the usual conf dir</source>
        <extracomment>describes makeToxPortable checkbox</extracomment>
        <translation>Slava le impostazioni nella directory di lavoro corrente, invece della directory di default</translation>
    </message>
    <message>
        <source>Make Tox portable</source>
        <translation>Rendi qTox portabile</translation>
    </message>
    <message>
        <source>Reset to default settings</source>
        <translation>Reimposta impostazioni di default</translation>
    </message>
    <message>
        <source>Portable</source>
        <translation>Portabile</translation>
    </message>
    <message>
        <source>Enable IPv6 (recommended)</source>
        <extracomment>Text on a checkbox to enable IPv6</extracomment>
        <translation>Abilita IPv6 (consigliato)</translation>
    </message>
    <message>
        <source>Enable UDP (recommended)</source>
        <extracomment>Text on checkbox to disable UDP</extracomment>
        <translation>Abilita UDP (consigliato)</translation>
    </message>
    <message>
        <source>Proxy type:</source>
        <translation>Proxy:</translation>
    </message>
    <message>
        <source>Address:</source>
        <extracomment>Text on proxy addr label</extracomment>
        <translation>Indirizzo:</translation>
    </message>
    <message>
        <source>Port:</source>
        <extracomment>Text on proxy port label</extracomment>
        <translation>Porta:</translation>
    </message>
    <message>
        <source>None</source>
        <translation>Nessuno</translation>
    </message>
    <message>
        <source>SOCKS5</source>
        <translation>SOCKS5</translation>
    </message>
    <message>
        <source>HTTP</source>
        <translation>HTTP</translation>
    </message>
    <message>
        <source>Debug</source>
        <translation>Debug</translation>
    </message>
    <message>
        <source>Export Debug Log</source>
        <translation>Esporta il Log di Debug</translation>
    </message>
    <message>
        <source>Copy Debug Log</source>
        <translation>Copia il Log di Debug</translation>
    </message>
    <message>
        <source>Enable LAN discovery</source>
        <translation>Abilita il rilevamento della LAN</translation>
    </message>
    <message>
        <source>Connection settings</source>
        <translation>Impostazioni di connessione</translation>
    </message>
    <message>
        <source>Disabling this allows, e.g., Tox over Tor. It adds load to the Tox network however, so uncheck only when necessary.</source>
        <extracomment>force tcp checkbox tooltip</extracomment>
        <translation>Disabilitando questo sarà possibile usare qTox con Tor. Tuttavia verrà aggiunto carico alla rete Tox, quindi disabilitare solo se necessario.</translation>
    </message>
</context>
<context>
    <name>AppManager</name>
    <message>
        <source>Tox URI to parse</source>
        <translation>URI Tox da interpretare</translation>
    </message>
    <message>
        <source>Starts new instance and loads specified profile.</source>
        <translation>Avvia una nuova istanza caricando il profilo selezionato.</translation>
    </message>
    <message>
        <source>profile</source>
        <translation>profilo</translation>
    </message>
    <message>
        <source>Starts new instance and opens the login screen.</source>
        <translation>Apre una nuova istanza con la finestra d&apos;accesso.</translation>
    </message>
    <message>
        <source>Sets IPv6 &lt;on&gt;/&lt;off&gt;. Default is ON.</source>
        <translation type="unfinished"></translation>
    </message>
    <message>
        <source>on/off</source>
        <translation type="unfinished"></translation>
    </message>
    <message>
        <source>Sets UDP &lt;on&gt;/&lt;off&gt;. Default is ON.</source>
        <translation type="unfinished"></translation>
    </message>
    <message>
        <source>Sets LAN discovery &lt;on&gt;/&lt;off&gt;. UDP off overrides. Default is ON.</source>
        <translation type="unfinished"></translation>
    </message>
    <message>
        <source>Sets proxy settings. Default is NONE.</source>
        <translation type="unfinished"></translation>
    </message>
    <message>
        <source>(SOCKS5/HTTP/NONE):(ADDRESS):(PORT)</source>
        <translation type="unfinished"></translation>
    </message>
    <message>
        <source>Error</source>
        <translation type="unfinished">Errore</translation>
    </message>
    <message>
        <source>Failed to load profile automatically.</source>
        <translation>Impossibile caricare automaticamente il profilo.</translation>
    </message>
</context>
<context>
    <name>ChatForm</name>
    <message>
        <source>Send a file</source>
        <translation>Invia un file</translation>
    </message>
    <message>
        <source>qTox wasn&apos;t able to open %1</source>
        <translation>qTox non è riuscito ad aprire %1</translation>
    </message>
    <message>
        <source>Failed to open temporary file</source>
        <comment>Temporary file for screenshot</comment>
        <translation>Impossibile aprire il file temporaneo</translation>
    </message>
    <message>
        <source>qTox wasn&apos;t able to save the screenshot</source>
        <translation>qTox non è stato in grado di salvare lo screenshot</translation>
    </message>
    <message>
        <source>Call duration: </source>
        <translation>Durata chiamata: </translation>
    </message>
    <message>
        <source>Unable to open</source>
        <translation>Impossibile da aprire</translation>
    </message>
    <message>
        <source>Bad idea</source>
        <translation>Cattiva idea</translation>
    </message>
    <message>
        <source>Copy</source>
        <translation>Copia</translation>
    </message>
    <message>
        <source>You&apos;re trying to send a sequential file, which is not going to work!</source>
        <translation>Stai cercando di mandare un file sequenziale,che non funzionerà!</translation>
    </message>
    <message>
        <source>Filename contained illegal characters</source>
        <translation>Il nome del file conteneva caratteri non autorizzati</translation>
    </message>
    <message>
        <source>Illegal characters have been changed to _ 
so you can save the file on Windows.</source>
        <translation>I caratteri non validi sono stati cambiati in _
in modo da poter salvare il file su Windows.</translation>
    </message>
</context>
<context>
    <name>ChatFormHeader</name>
    <message>
        <source>Can&apos;t start audio call</source>
        <translation>Impossibile avviare chiamate audio</translation>
    </message>
    <message>
        <source>Start audio call</source>
        <translation>Avvia chiamata audio</translation>
    </message>
    <message>
        <source>End audio call</source>
        <translation>Termina chiamata</translation>
    </message>
    <message>
        <source>Cancel audio call</source>
        <translation>Annulla chiamata</translation>
    </message>
    <message>
        <source>Accept audio call</source>
        <translation>Accetta chiamata</translation>
    </message>
    <message>
        <source>Can&apos;t start video call</source>
        <translation>Impossibile avviare una videochiamata</translation>
    </message>
    <message>
        <source>Start video call</source>
        <translation>Avvia videochiamata</translation>
    </message>
    <message>
        <source>End video call</source>
        <translation>Termina videochiamata</translation>
    </message>
    <message>
        <source>Cancel video call</source>
        <translation>Annulla videochiamata</translation>
    </message>
    <message>
        <source>Accept video call</source>
        <translation>Accetta videochiamata</translation>
    </message>
    <message>
        <source>Sound can be disabled only during a call</source>
        <translation>Il suono può essere disabilitato solo durante una chiamata</translation>
    </message>
    <message>
        <source>Unmute call</source>
        <translation>Attiva audio</translation>
    </message>
    <message>
        <source>Mute call</source>
        <translation>Disattiva audio</translation>
    </message>
    <message>
        <source>Microphone can be muted only during a call</source>
        <translation>Il microfono può essere silenziato solo durante una chiamata</translation>
    </message>
    <message>
        <source>Unmute microphone</source>
        <translation>Attiva microfono</translation>
    </message>
    <message>
        <source>Mute microphone</source>
        <translation>Disattiva microfono</translation>
    </message>
</context>
<context>
    <name>ChatTextEdit</name>
    <message>
        <source>Type your message here...</source>
        <translation>Scrivi il tuo messaggio qui...</translation>
    </message>
</context>
<context>
    <name>ChatWidget</name>
    <message>
        <source>pending</source>
        <translation>in attesa</translation>
    </message>
    <message>
        <source>%1 is typing</source>
        <translation>%1 sta scrivendo</translation>
    </message>
    <message>
        <source>Copy</source>
        <translation>Copia</translation>
    </message>
    <message>
        <source>Select all</source>
        <translation>Seleziona tutto</translation>
    </message>
</context>
<context>
    <name>CircleWidget</name>
    <message>
        <source>Rename circle</source>
        <comment>Menu for renaming a circle</comment>
        <translation>Rinomina circolo</translation>
    </message>
    <message>
        <source>Remove circle</source>
        <comment>Menu for removing a circle</comment>
        <translation>Elimina circolo</translation>
    </message>
    <message>
        <source>Open all in new window</source>
        <translation>Apri tutto in una nuova finestra</translation>
    </message>
</context>
<context>
    <name>Core</name>
    <message>
        <source>/me offers friendship, &quot;%1&quot;</source>
        <translation>/me ti ha aggiunto come contatto, &quot;%1&quot;</translation>
    </message>
    <message>
        <source>Groupchat %1</source>
        <translation>Chat di gruppo %1</translation>
    </message>
    <message>
        <source>Invalid Tox ID</source>
        <comment>Error while sending friend request</comment>
        <translation>ID di Tox non valido</translation>
    </message>
    <message>
        <source>You need to write a message with your request</source>
        <comment>Error while sending friend request</comment>
        <translation>Scrivi un messaggio per la richiesta d&apos;amicizia</translation>
    </message>
    <message>
        <source>Your message is too long!</source>
        <comment>Error while sending friend request</comment>
        <translation>Il tuo messaggio è troppo lungo!</translation>
    </message>
    <message>
        <source>Friend is already added</source>
        <comment>Error while sending friend request</comment>
        <translation>L&apos;amico è già stato aggiunto</translation>
    </message>
</context>
<context>
    <name>ExtensionStatus</name>
    <message>
        <source>All extensions supported</source>
        <translation>Tutte le estensioni supportate</translation>
    </message>
    <message>
        <source>No extensions supported</source>
        <translation>Nessuna estensione supportata</translation>
    </message>
    <message>
        <source>Not all extensions supported</source>
        <translation>Non tutte le estensioni sono supportate</translation>
    </message>
    <message>
        <source>Multipart Messages: </source>
        <translation>Messaggi multiparte: </translation>
    </message>
</context>
<context>
    <name>FileTransferWidget</name>
    <message>
        <source>Form</source>
        <translation>Modulo</translation>
    </message>
    <message>
        <source>10Mb</source>
        <translation>10Mb</translation>
    </message>
    <message>
        <source>0kb/s</source>
        <translation>0kb/s</translation>
    </message>
    <message>
        <source>ETA:10:10</source>
        <translation>ETA:10:10</translation>
    </message>
    <message>
        <source>Filename</source>
        <translation>Nome file</translation>
    </message>
    <message>
        <source>Waiting to send...</source>
        <comment>file transfer widget</comment>
        <translation>In attesa di inviare...</translation>
    </message>
    <message>
        <source>Accept to receive this file</source>
        <comment>file transfer widget</comment>
        <translation>Accetta la ricezione di questo file</translation>
    </message>
    <message>
        <source>Location not writable</source>
        <comment>Title of permissions popup</comment>
        <translation>Posizione non scrivibile</translation>
    </message>
    <message>
        <source>You do not have permission to write that location. Choose another, or cancel the save dialog.</source>
        <comment>text of permissions popup</comment>
        <translation>Non hai sufficienti permessi per scrivere in questa locazione. Scegli un&apos;altra posizione, o annulla il salvataggio.</translation>
    </message>
    <message>
        <source>Resuming...</source>
        <comment>file transfer widget</comment>
        <translation>Riprendendo...</translation>
    </message>
    <message>
        <source>Cancel transfer</source>
        <translation>Annulla trasferimento</translation>
    </message>
    <message>
        <source>Pause transfer</source>
        <translation>Metti in pausa il trasferimento</translation>
    </message>
    <message>
        <source>Resume transfer</source>
        <translation>Riprendi trasferimento</translation>
    </message>
    <message>
        <source>Accept transfer</source>
        <translation>Accetta trasferimento</translation>
    </message>
    <message>
        <source>Save a file</source>
        <comment>Title of the file saving dialog</comment>
        <translation>Salva file</translation>
    </message>
    <message>
        <source>Paused</source>
        <comment>file transfer widget</comment>
        <translation>In pausa</translation>
    </message>
    <message>
        <source>Open file</source>
        <translation>Apri file</translation>
    </message>
    <message>
        <source>Open file directory</source>
        <translation>Apri cartella</translation>
    </message>
    <message>
        <source>Remote paused</source>
        <comment>file transfer widget</comment>
        <translation>Remoto in pausa</translation>
    </message>
</context>
<context>
    <name>FilesForm</name>
    <message>
        <source>Downloads</source>
        <translation>File ricevuti</translation>
    </message>
    <message>
        <source>Uploads</source>
        <translation>File inviati</translation>
    </message>
    <message>
        <source>Transferred files</source>
        <comment>&quot;Headline&quot; of the window</comment>
        <translation>File trasferiti</translation>
    </message>
</context>
<context>
    <name>FriendListWidget</name>
    <message>
        <source>Today</source>
        <translation>Oggi</translation>
    </message>
    <message>
        <source>Yesterday</source>
        <translation>Ieri</translation>
    </message>
    <message>
        <source>Last 7 days</source>
        <translation>Ultimi 7 giorni</translation>
    </message>
    <message>
        <source>This month</source>
        <translation>Questo mese</translation>
    </message>
    <message>
        <source>Never</source>
        <translation>Mai</translation>
    </message>
    <message>
        <source>Older than 6 months</source>
        <translation>Più di 6 mesi</translation>
    </message>
</context>
<context>
    <name>FriendWidget</name>
    <message>
        <source>Auto accept files from this friend</source>
        <comment>context menu entry</comment>
        <translation>Accetta automaticamente i file inviati da questo contatto</translation>
    </message>
    <message>
        <source>Invite to group</source>
        <comment>Menu to invite a friend to a groupchat</comment>
        <translation>Invita nel gruppo</translation>
    </message>
    <message>
        <source>Move to circle...</source>
        <comment>Menu to move a friend into a different circle</comment>
        <translation>Sposta nel circolo...</translation>
    </message>
    <message>
        <source>To new circle</source>
        <translation>In un nuovo circolo</translation>
    </message>
    <message>
        <source>Remove from circle &apos;%1&apos;</source>
        <translation>Rimuovi dal circolo &quot;%1&quot;</translation>
    </message>
    <message>
        <source>Set alias...</source>
        <translation>Imposta soprannome...</translation>
    </message>
    <message>
        <source>Show details</source>
        <translation>Mostra dettagli</translation>
    </message>
    <message>
        <source>Choose an auto accept directory</source>
        <comment>popup title</comment>
        <translation>Scegli dove salvare i file accettati automaticamente</translation>
    </message>
    <message>
        <source>New message</source>
        <translation>Nuovo messaggio</translation>
    </message>
    <message>
        <source>Online</source>
        <translation>Online</translation>
    </message>
    <message>
        <source>Away</source>
        <translation>Assente</translation>
    </message>
    <message>
        <source>Busy</source>
        <translation>Occupato</translation>
    </message>
    <message>
        <source>Offline</source>
        <translation>Offline</translation>
    </message>
    <message>
        <source>Open chat in new window</source>
        <translation>Apri la chat in una nuova finestra</translation>
    </message>
    <message>
        <source>Remove chat from this window</source>
        <translation>Rimuovi chat da questa finestra</translation>
    </message>
    <message>
        <source>To new group</source>
        <translation>In un nuovo gruppo</translation>
    </message>
    <message>
        <source>Invite to group &apos;%1&apos;</source>
        <translation>Invita nel gruppo &apos;%1&apos;</translation>
    </message>
    <message>
        <source>Move to circle &quot;%1&quot;</source>
        <translation>Passare al cerchio &quot;%1&quot;</translation>
    </message>
    <message>
        <source>Remove friend</source>
        <comment>Menu to remove the friend from the friend list</comment>
        <translation>Rimuovere l&apos;amico</translation>
    </message>
    <message>
        <source>Blocked</source>
        <translation>Bloccato</translation>
    </message>
    <message>
        <source>Negotiating</source>
        <translation>Negoziando</translation>
    </message>
</context>
<context>
    <name>GeneralForm</name>
    <message>
        <source>General</source>
        <translation>Generale</translation>
    </message>
    <message>
        <source>Choose an auto accept directory</source>
        <comment>popup title</comment>
        <translation>Scegli dove salvare i file accettati automaticamente</translation>
    </message>
</context>
<context>
    <name>GeneralSettings</name>
    <message>
        <source>General Settings</source>
        <translation>Impostazioni Generali</translation>
    </message>
    <message>
        <source>The translation may not load until qTox restarts.</source>
        <translation>La traduzione potrebbe non essere caricata fino al prossimo riavvio di qTox.</translation>
    </message>
    <message>
        <source>Language:</source>
        <translation>Lingua:</translation>
    </message>
    <message>
        <source>Show system tray icon</source>
        <translation>Mostra icona nella barra di sistema</translation>
    </message>
    <message>
        <source>Light icon</source>
        <translation>Usa icona brillante</translation>
    </message>
    <message>
        <source>Enable light tray icon.</source>
        <comment>toolTip for light icon setting</comment>
        <translation>Abilita icona brillante nella trybar.</translation>
    </message>
    <message>
        <source>qTox will start minimized in tray.</source>
        <comment>toolTip for Start in tray setting</comment>
        <translation>qTox sarà avviato minimizzato nella barra di sistema.</translation>
    </message>
    <message>
        <source>Set where files will be saved.</source>
        <translation>Scegli dove salvare i file ricevuti.</translation>
    </message>
    <message>
        <source>Set to 0 to disable</source>
        <translation>Imposta 0 per disabilitare</translation>
    </message>
    <message>
        <source>Auto away after (0 to disable):</source>
        <translation>Mostra come assente dopo (0 per disabilitare):</translation>
    </message>
    <message>
        <source>Autoaccept files</source>
        <translation>Accetta automaticamente i file</translation>
    </message>
    <message>
        <source>Default directory to save files:</source>
        <translation>Cartella predefinita per salvare i file:</translation>
    </message>
    <message>
        <source>Start qTox on operating system startup (current profile).</source>
        <translation>Apri qTox all&apos;avvio del sistema operativo (profilo corrente).</translation>
    </message>
    <message>
        <source>Start in tray</source>
        <translation>Avvia nella barra di sistema</translation>
    </message>
    <message>
        <source>Close to tray</source>
        <translation>Chiudi nella barra di sistema</translation>
    </message>
    <message>
        <source>Minimize to tray</source>
        <translation>Minimizza nella barra di sistema</translation>
    </message>
    <message>
        <source>Show contacts&apos; status changes</source>
        <translation>Mostra quando i contatti cambiano stato</translation>
    </message>
    <message>
        <source>Autostart</source>
        <translation>Avvia automaticamente</translation>
    </message>
    <message>
        <source>Your status is changed to Away after set period of inactivity.</source>
        <translation>Il tuo stato sarà cambiato in &quot;Assente&quot; dopo il periodo di inattività indicato.</translation>
    </message>
    <message>
        <source>Check for updates</source>
        <translation>Controllare gli aggiornamenti</translation>
    </message>
    <message>
        <source>Spell checking</source>
        <translation>Controllo ortografico</translation>
    </message>
    <message>
        <source>Max autoaccept file size (0 to disable):</source>
        <translation>Dimensione massima del file per autoaccettare (0 per disabilitare):</translation>
    </message>
    <message>
        <source> MB</source>
        <translation> MB</translation>
    </message>
    <message>
        <source>After pressing minimize (_) qTox will minimize to tray,
instead of system taskbar.</source>
        <comment>toolTip for minimize to tray setting</comment>
        <translation>Dopo aver premuto minimizza (_) qTox si ridurrà a icona,
invece che nella barra delle applicazioni di sistema.</translation>
    </message>
    <message>
        <source>After pressing close (X) qTox will close to tray,
instead of closing entirely.</source>
        <comment>toolTip for close to tray setting</comment>
        <translation>Dopo aver premuto close (X) qTox si chiuderà al vassoio,
invece di chiudersi completamente.</translation>
    </message>
    <message>
        <source>You can set this on a per-friend basis by right clicking individual friends.</source>
        <comment>autoaccept cb tooltip</comment>
        <translation>Puoi impostare questo su una base per amico cliccando con il tasto destro sui singoli amici.</translation>
    </message>
    <message>
        <source>Add a chat message when a user joins or leaves a group</source>
        <translation>Aggiungi un messaggio quando un utente si unisce o esce da un gruppo</translation>
    </message>
</context>
<context>
    <name>GenericChatForm</name>
    <message>
        <source>Send message</source>
        <translation>Invia messaggio</translation>
    </message>
    <message>
        <source>Smileys</source>
        <translation>Emoticons</translation>
    </message>
    <message>
        <source>Send file(s)</source>
        <translation>Invia file</translation>
    </message>
    <message>
        <source>Send a screenshot</source>
        <translation>Invia uno screenshot</translation>
    </message>
    <message>
        <source>Save chat log</source>
        <translation>Salva il log della chat</translation>
    </message>
    <message>
        <source>Clear displayed messages</source>
        <translation>Rimuovi messaggi visualizzati</translation>
    </message>
    <message>
        <source>Quote selected text</source>
        <translation>Quota testo selezionato</translation>
    </message>
    <message>
        <source>Copy link address</source>
        <translation>Copia il link dell&apos;indirizzo</translation>
    </message>
    <message>
        <source>Confirmation</source>
        <translation>Conferma</translation>
    </message>
    <message>
        <source>Search in text</source>
        <translation>Cerca nel testo</translation>
    </message>
    <message>
        <source>Go to current date</source>
        <translation>Vai alla data corrente</translation>
    </message>
    <message>
        <source>Load chat history...</source>
        <translation>Carica cronologia chat...</translation>
    </message>
    <message>
        <source>Export to file</source>
        <translation>Esporta su file</translation>
    </message>
    <message>
        <source>Are you sure that you want to clear all displayed messages?</source>
        <translation>Sei sicuro di voler cancellare tutti i messaggi visualizzati?</translation>
    </message>
</context>
<context>
    <name>GroupChatForm</name>
    <message numerus="yes">
        <source>%n user(s) in chat</source>
        <comment>Number of users in chat</comment>
        <translation>
            <numerusform>%n utente in chat</numerusform>
            <numerusform>%n utenti in chat</numerusform>
        </translation>
    </message>
    <message>
        <source>mute</source>
        <translation>muto</translation>
    </message>
    <message>
        <source>unmute</source>
        <translation>riattivare l&apos;audio</translation>
    </message>
</context>
<context>
    <name>GroupInviteForm</name>
    <message>
        <source>Groups</source>
        <translation>Gruppi</translation>
    </message>
    <message>
        <source>Create new group</source>
        <translation>Crea un nuovo gruppo</translation>
    </message>
    <message>
        <source>Group invites</source>
        <translation>Inviti di gruppo</translation>
    </message>
</context>
<context>
    <name>GroupInviteWidget</name>
    <message>
        <source>Invited by %1 on %2 at %3.</source>
        <translation>Invitato da %1 il %2 alle %3.</translation>
    </message>
    <message>
        <source>Join</source>
        <translation>Unisciti</translation>
    </message>
    <message>
        <source>Decline</source>
        <translation>Rifiuta</translation>
    </message>
</context>
<context>
    <name>GroupWidget</name>
    <message>
        <source>Quit group</source>
        <comment>Menu to quit a groupchat</comment>
        <translation>Esci dal gruppo</translation>
    </message>
    <message>
        <source>Set title...</source>
        <translation>Imposta nome gruppo...</translation>
    </message>
    <message>
        <source>Open chat in new window</source>
        <translation>Apri la chat in una nuova finestra</translation>
    </message>
    <message>
        <source>Remove chat from this window</source>
        <translation>Rimuovi la chat da questa finestra</translation>
    </message>
    <message numerus="yes">
        <source>%n user(s) in chat</source>
        <comment>Number of users in chat</comment>
        <translation>
            <numerusform>%n utente in chat</numerusform>
            <numerusform>%n utenti in chat</numerusform>
        </translation>
    </message>
    <message>
        <source>New Message</source>
        <translation>Nuovo messaggio</translation>
    </message>
    <message>
        <source>Online</source>
        <translation>Online</translation>
    </message>
</context>
<context>
    <name>IdentitySettings</name>
    <message>
        <source>Public Information</source>
        <translation>Informazioni Pubbliche</translation>
    </message>
    <message>
        <source>Tox ID</source>
        <translation>ID Tox</translation>
    </message>
    <message>
        <source>Your Tox ID (click to copy)</source>
        <translation>Il tuo Tox ID (clicca per copiare)</translation>
    </message>
    <message>
        <source>This QR code contains your Tox ID. You may share this with your friends as well.</source>
        <translation>Questo codice QR contiene il tuo Tox ID. Puoi condividere questo codice QR al posto del tuo Tox ID.</translation>
    </message>
    <message>
        <source>Save image</source>
        <translation>Salva immagine</translation>
    </message>
    <message>
        <source>Copy image</source>
        <translation>Copia immagine</translation>
    </message>
    <message>
        <source>Profile</source>
        <translation>Profilo</translation>
    </message>
    <message>
        <source>Rename profile.</source>
        <comment>tooltip for renaming profile button</comment>
        <translation>Rinomina profilo.</translation>
    </message>
    <message>
        <source>Delete profile.</source>
        <comment>delete profile button tooltip</comment>
        <translation>Elimina profilo.</translation>
    </message>
    <message>
        <source>Go back to the login screen</source>
        <comment>tooltip for logout button</comment>
        <translation>Torna alla schermata di login</translation>
    </message>
    <message>
        <source>Logout</source>
        <comment>import profile button</comment>
        <translation>Esci</translation>
    </message>
    <message>
        <source>Remove password</source>
        <translation>Rimuovi password</translation>
    </message>
    <message>
        <source>Change password</source>
        <translation>Cambia password</translation>
    </message>
    <message>
        <source>Rename</source>
        <comment>rename profile button</comment>
        <translation>Rinomina</translation>
    </message>
    <message>
        <source>Export</source>
        <comment>export profile button</comment>
        <translation>Esporta</translation>
    </message>
    <message>
        <source>Allows you to export your Tox profile to a file.
Profile does not contain your history.</source>
        <comment>tooltip for profile exporting button</comment>
        <translation>Esporta il profilo corrente in un file.
I profili non contengono la cronologia messaggi.</translation>
    </message>
    <message>
        <source>Delete</source>
        <comment>delete profile button</comment>
        <translation>Elimina</translation>
    </message>
    <message>
        <source>Remove your password and encryption from your profile.</source>
        <comment>Tooltip for the `Remove password` button.</comment>
        <translation>Rimuovi la password e la crittografia dal tuo profilo.</translation>
    </message>
    <message>
        <source>Name input</source>
        <translation>Immissione Nome</translation>
    </message>
    <message>
        <source>Name visible to contacts</source>
        <translation>Nome visibile ai contatti</translation>
    </message>
    <message>
        <source>Status message input</source>
        <translation>Immissione stato messaggio</translation>
    </message>
    <message>
        <source>Status message visible to contacts</source>
        <translation>Stato del messaggio visibile ai contatti</translation>
    </message>
    <message>
        <source>Your Tox ID</source>
        <translation>Il tuo ID Tox</translation>
    </message>
    <message>
        <source>Save QR image as file</source>
        <translation>Salva immagine QR come file</translation>
    </message>
    <message>
        <source>Copy QR image to clipboard</source>
        <translation>Copia immagine QR negli appunti</translation>
    </message>
    <message>
        <source>Rename profile.</source>
        <translation>Cambio nome profilo.</translation>
    </message>
    <message>
        <source>Delete profile.</source>
        <translation>Cancella profilo.</translation>
    </message>
    <message>
        <source>Export profile</source>
        <translation>Salva profilo</translation>
    </message>
    <message>
        <source>Remove password from profile</source>
        <translation>Rimuovi password dal profilo</translation>
    </message>
    <message>
        <source>Change profile password</source>
        <translation>Cambia la password del profilo</translation>
    </message>
    <message>
        <source>My name:</source>
        <translation>Il mio nome:</translation>
    </message>
    <message>
        <source>My status:</source>
        <translation>Il mio stato:</translation>
    </message>
    <message>
        <source>My profile</source>
        <translation>Il mio profilo</translation>
    </message>
    <message>
        <source>This ID allows other Tox users to add and contact you.
Share it with your friends to begin chatting.</source>
        <comment>Tox ID tooltip</comment>
        <translation>Questo ID permette agli altri utenti Tox di aggiungerti e contattarti.
Condividilo con i tuoi amici per iniziare a chattare.</translation>
    </message>
</context>
<context>
    <name>LoadHistoryDialog</name>
    <message>
        <source>Load history dialog</source>
        <translation>Caricamento della finestra della cronologia</translation>
    </message>
    <message>
        <source>Load history from:</source>
        <translation>Carica cronologia da:</translation>
    </message>
</context>
<context>
    <name>LoginScreen</name>
    <message>
        <source>Username:</source>
        <translation>Nome profilo:</translation>
    </message>
    <message>
        <source>Password:</source>
        <translation>Password:</translation>
    </message>
    <message>
        <source>Confirm:</source>
        <translation>Conferma:</translation>
    </message>
    <message>
        <source>Password strength: %p%</source>
        <translation>Robustezza password: %p%</translation>
    </message>
    <message>
        <source>Load automatically</source>
        <translation>Accedi automaticamente</translation>
    </message>
    <message>
        <source>Load</source>
        <translation>Accedi</translation>
    </message>
    <message>
        <source>Load Profile</source>
        <translation>Accedi al profilo</translation>
    </message>
    <message>
        <source>If the profile does not have a password, qTox can skip the login screen</source>
        <translation>Se il profilo non è protetto da una password, qTox può saltare questa schermata</translation>
    </message>
    <message>
        <source>New Profile</source>
        <translation>Nuovo Profilo</translation>
    </message>
    <message>
        <source>Create Profile</source>
        <translation>Crea Profilo</translation>
    </message>
    <message>
        <source>Couldn&apos;t create a new profile</source>
        <translation>Impossibile creare un nuovo profilo</translation>
    </message>
    <message>
        <source>The username must not be empty.</source>
        <translation>Il nome non può essere vuoto.</translation>
    </message>
    <message>
        <source>The password must be at least 6 characters long.</source>
        <translation>La password deve essere lunga almeno 6 caratteri.</translation>
    </message>
    <message>
        <source>A profile with this name already exists.</source>
        <translation>Un profilo con questo nome esiste già.</translation>
    </message>
    <message>
        <source>Couldn&apos;t load this profile</source>
        <translation>Impossibile caricare il profilo</translation>
    </message>
    <message>
        <source>This profile is already in use.</source>
        <translation>Questo profilo è già in uso.</translation>
    </message>
    <message>
        <source>Wrong password.</source>
        <translation>Password errata.</translation>
    </message>
    <message>
        <source>Import</source>
        <translation>Importa</translation>
    </message>
    <message>
        <source>Password protected profiles can&apos;t be automatically loaded.</source>
        <translation>I profili protetti da una password non possono essere caricati automaticamente.</translation>
    </message>
    <message>
        <source>Couldn&apos;t load profile</source>
        <translation>Impossibile aprire il profilo</translation>
    </message>
    <message>
        <source>There is no selected profile.

You may want to create one.</source>
        <translation>Non è stato selezionato nessuno profilo.

È possibile crearne uno nuovo.</translation>
    </message>
    <message>
        <source>Username input field</source>
        <translation>Campo per l&apos;inserimento dell&apos;Username</translation>
    </message>
    <message>
        <source>Password input field, you can leave it empty (no password), or type at least 6 characters</source>
        <translation>Campo per l&apos;inserimento della Password, si può lasciare vuota (nessuna password), o digitare almeno 6 caratteri</translation>
    </message>
    <message>
        <source>Password confirmation field</source>
        <translation>Campo per la conferma della password</translation>
    </message>
    <message>
        <source>Create a new profile button</source>
        <translation>Pulsante per la creazione di un nuovo profilo</translation>
    </message>
    <message>
        <source>Profile list</source>
        <translation>Lista profili</translation>
    </message>
    <message>
        <source>List of profiles</source>
        <translation>Lista dei profili</translation>
    </message>
    <message>
        <source>Password input</source>
        <translation>Inserimento password</translation>
    </message>
    <message>
        <source>Load automatically checkbox</source>
        <translation>Casella per caricare automaticamente</translation>
    </message>
    <message>
        <source>Import profile</source>
        <translation>Importa profilo</translation>
    </message>
    <message>
        <source>Load selected profile button</source>
        <translation>Pulsante per caricare il profilo selezionato</translation>
    </message>
    <message>
        <source>New profile creation page</source>
        <translation>Pagina per la creazione di un nuovo profilo</translation>
    </message>
    <message>
        <source>Loading existing profile page</source>
        <translation>Carica la pagina del profilo esistente</translation>
    </message>
    <message>
        <source>The passwords you&apos;ve entered are different.
Please make sure to enter the same password twice.</source>
        <translation>Le password che hai inserito sono diverse.
Assicurati di inserire la stessa password due volte.</translation>
    </message>
</context>
<context>
    <name>MainWindow</name>
    <message>
        <source>Your name</source>
        <translation>Il tuo nome</translation>
    </message>
    <message>
        <source>Your status</source>
        <translation>Il tuo stato</translation>
    </message>
    <message>
        <source>Add friends</source>
        <translation>Aggiungi contatto</translation>
    </message>
    <message>
        <source>Create a group chat</source>
        <translation>Crea un gruppo</translation>
    </message>
    <message>
        <source>View completed file transfers</source>
        <translation>Visualizza i trasferimenti completati</translation>
    </message>
    <message>
        <source>Change your settings</source>
        <translation>Cambia le impostazioni</translation>
    </message>
    <message>
        <source>Close</source>
        <translation>Chiudi</translation>
    </message>
    <message>
        <source>...</source>
        <translation>...</translation>
    </message>
    <message>
        <source>Open profile</source>
        <translation>Apri profilo</translation>
    </message>
    <message>
        <source>Open profile page when clicked</source>
        <translation>Apri pagina profilo quando selezionata</translation>
    </message>
    <message>
        <source>Status message input</source>
        <translation>Immissione messaggio di stato</translation>
    </message>
    <message>
        <source>Set your status message that will be shown to others</source>
        <translation>Imposta il tuo messaggio di stato che sarà mostrato agli altri</translation>
    </message>
    <message>
        <source>Status</source>
        <translation>Stato</translation>
    </message>
    <message>
        <source>Set availability status</source>
        <translation>Imposta lo stato di disponibilità</translation>
    </message>
    <message>
        <source>Contact search</source>
        <translation>Ricerca Contatto</translation>
    </message>
    <message>
        <source>Contact search input for known friends</source>
        <translation>Immissione ricerca contatto per amici conosciuti</translation>
    </message>
    <message>
        <source>Sorting and visibility</source>
        <translation>Ordinamento e visibilità</translation>
    </message>
    <message>
        <source>Set friends sorting and visibility</source>
        <translation>Imposta ordinamento e visibilità degli amici</translation>
    </message>
    <message>
        <source>Open Add friends page</source>
        <translation>Apri pagina aggiungi amici</translation>
    </message>
    <message>
        <source>Groupchat</source>
        <translation>Chat di Gruppo</translation>
    </message>
    <message>
        <source>Open groupchat management page</source>
        <translation>Apri pagina di gestione chat di gruppo</translation>
    </message>
    <message>
        <source>File transfers history</source>
        <translation>Storia dei trasferimenti file</translation>
    </message>
    <message>
        <source>Open File transfers history</source>
        <translation>Apri la cronologia dei trasferimenti del file</translation>
    </message>
    <message>
        <source>Settings</source>
        <translation>Impostazioni</translation>
    </message>
    <message>
        <source>Open Settings</source>
        <translation>Apri Impostazioni</translation>
    </message>
</context>
<context>
    <name>MessageBoxManager</name>
    <message>
        <source>Executable file</source>
        <comment>popup title</comment>
        <translation>File eseguibile</translation>
    </message>
    <message>
        <source>You have asked qTox to open an executable file. Executable files can potentially damage your computer. Are you sure want to open this file?</source>
        <comment>popup text</comment>
        <translation>Hai chiesto a qTox di aprire un file eseguibile. I file eseguibili possono danneggiare il tuo computer. Sei sicuro di voler aprire questo file?</translation>
    </message>
</context>
<context>
    <name>NetCamView</name>
    <message>
        <source>Tox video</source>
        <translation>Video Tox</translation>
    </message>
    <message>
        <source>Full Screen</source>
        <translation>Schermo intero</translation>
    </message>
    <message>
        <source>Toggle video preview</source>
        <translation>Attiva/Disattiva anteprima video</translation>
    </message>
    <message>
        <source>Mute audio</source>
        <translation>Disattiva audio</translation>
    </message>
    <message>
        <source>Mute microphone</source>
        <translation>Disattiva microfono</translation>
    </message>
    <message>
        <source>End video call</source>
        <translation>Termina videochiamata</translation>
    </message>
    <message>
        <source>Exit full screen</source>
        <translation>Esci da schermo intero</translation>
    </message>
    <message>
        <source>Hide messages</source>
        <translation>Nascondi i messaggi</translation>
    </message>
    <message>
        <source>Show messages</source>
        <translation>Mostra i messaggi</translation>
    </message>
</context>
<context>
    <name>Nexus</name>
    <message>
        <source>View</source>
        <comment>OS X Menu bar</comment>
        <translation>Vedi</translation>
    </message>
    <message>
        <source>Window</source>
        <comment>OS X Menu bar</comment>
        <translation>Finestra</translation>
    </message>
    <message>
        <source>Minimize</source>
        <comment>OS X Menu bar</comment>
        <translation>Minimizza</translation>
    </message>
    <message>
        <source>Bring All to Front</source>
        <comment>OS X Menu bar</comment>
        <translation>Porta tutto in primo piano</translation>
    </message>
    <message>
        <source>Exit Fullscreen</source>
        <translation>Esci dal Fullscreen</translation>
    </message>
    <message>
        <source>Enter Fullscreen</source>
        <translation>Metti in Fullscreen</translation>
    </message>
</context>
<context>
    <name>NotificationEdgeWidget</name>
    <message numerus="yes">
        <source>Unread message(s)</source>
        <translation>
            <numerusform>Messaggio non letto</numerusform>
            <numerusform>Messaggi non letti</numerusform>
        </translation>
    </message>
</context>
<context>
    <name>NotificationGenerator</name>
    <message>
        <source>New message</source>
        <translation>Nuovo messaggio</translation>
    </message>
    <message>
        <source>New group message</source>
        <translation>Nuovo messaggio di gruppo</translation>
    </message>
    <message>
        <source>Incoming file transfer</source>
        <translation>Trasferimento file in arrivo</translation>
    </message>
    <message>
        <source>%1 - file transfer</source>
        <extracomment>e.g. Bob - file transfer</extracomment>
        <translation>%1 - trasferimento file</translation>
    </message>
    <message>
        <source>Group invite received</source>
        <translation>Invito di gruppo ricevuto</translation>
    </message>
    <message>
        <source>%1 invites you to join a group.</source>
        <translation>%1 ti invita a unirti a un gruppo.</translation>
    </message>
    <message>
        <source>Friend request received</source>
        <translation>Richiesta di amicizia ricevuta</translation>
    </message>
    <message>
        <source>Friend request received from %1</source>
        <translation>Richiesta di amicizia ricevuta da %1</translation>
    </message>
</context>
<context>
    <name>PasswordEdit</name>
    <message>
        <source>CAPS-LOCK ENABLED</source>
        <translation>CAPS-LOCK ABILITATO</translation>
    </message>
</context>
<context>
    <name>PrivacyForm</name>
    <message>
        <source>Privacy</source>
        <translation>Privacy</translation>
    </message>
    <message>
        <source>Confirmation</source>
        <translation>Conferma</translation>
    </message>
    <message>
        <source>Do you want to permanently delete all chat history?</source>
        <translation>Vuoi cancellare permanentemente la cronologia della chat?</translation>
    </message>
</context>
<context>
    <name>PrivacySettings</name>
    <message>
        <source>Your friends will be able to see when you are typing.</source>
        <comment>tooltip for typing notifications setting</comment>
        <translation>I tuoi contatti potranno vedere se stai digitando un messaggio.</translation>
    </message>
    <message>
        <source>Send typing notifications</source>
        <translation>Mostra agli altri quando sto scrivendo</translation>
    </message>
    <message>
        <source>Keep chat history</source>
        <translation>Salva cronologia chat</translation>
    </message>
    <message>
        <source>NoSpam</source>
        <translation>Niente Spam</translation>
    </message>
    <message>
        <source>NoSpam is part of your Tox ID.
If you are being spammed with friend requests, you should change your NoSpam.
People will be unable to add you with your old ID, but you will keep your current friends.</source>
        <comment>toolTip for nospam</comment>
        <translation>Il valore NoSpam è parte del tuo ID Tox.
Se ricevi molte richieste di amicizia indesiderate, cambia questo valore.
Le persone non saranno più in grado di aggiungerti con il tuo vecchio Tox ID, ma manterrai i contatti attuali.</translation>
    </message>
    <message>
        <source>Generate random NoSpam</source>
        <translation>Genera valore casuale</translation>
    </message>
    <message>
        <source>Chat history keeping is still in development.
Save format changes are possible, which may result in data loss.</source>
        <comment>toolTip for Keep History setting</comment>
        <translation>Il salavataggio della cronologia chat è ancora in sviluppo.
Il formato del file potrebbe cambiare (questo potrebbe causare perdita di dati).</translation>
    </message>
    <message>
        <source>NoSpam is a part of your ID that can be changed at will.
If you are getting spammed with friend requests, change the NoSpam.</source>
        <translation>Il valore NoSpam è parte del tuo Tox ID che può essere cambiata a piacimento.
Se ricevi molte richieste di amicizia indesiderate cambia questo valore.</translation>
    </message>
    <message>
        <source>Privacy</source>
        <translation>Privacy</translation>
    </message>
    <message>
        <source>BlackList</source>
        <translation>Lista Nera</translation>
    </message>
    <message>
        <source>Filter group messages by group members&apos; public keys. Put public keys here, one per line.</source>
        <translation>Filtra i messaggi di gruppo dalle chiavi pubbliche dei membri. Inserisci qui le chiavi pubbliche, una per linea.</translation>
    </message>
</context>
<context>
    <name>Profile</name>
    <message>
        <source>Failed to derive key from password, the profile won&apos;t use the new password.</source>
        <translation>Impossibile derivare alla chiave dalla password, questo profilo continuerà ad utilizzare la vecchia password.</translation>
    </message>
    <message>
        <source>Toxing on qTox</source>
        <translation>Toxando su qTox</translation>
    </message>
    <message>
        <source>Couldn&apos;t change database password, it may be corrupted or use the old password.</source>
        <translation>Impossibile cambiare la password del database, potrebbe essere danneggiato o usa la vecchia password.</translation>
    </message>
</context>
<context>
    <name>ProfileForm</name>
    <message>
        <source>Choose a profile picture</source>
        <translation>Scegli un&apos;immagine per il profilo</translation>
    </message>
    <message>
        <source>Current profile: </source>
        <translation>Profilo attuale: </translation>
    </message>
    <message>
        <source>Error</source>
        <translation>Errore</translation>
    </message>
    <message>
        <source>The supplied image is too large.
Please use another image.</source>
        <translation>L&apos;immagine selezionata è troppo grande.
Per favore scegli un&apos;immagine più piccola.</translation>
    </message>
    <message>
        <source>Rename &quot;%1&quot;</source>
        <comment>renaming a profile</comment>
        <translation>Rinomina &quot;%1&quot;</translation>
    </message>
    <message>
        <source>Couldn&apos;t rename the profile to &quot;%1&quot;</source>
        <translation>Impossibile rinominare il profilo in &quot;%1&quot;</translation>
    </message>
    <message>
        <source>Location not writable</source>
        <comment>Title of permissions popup</comment>
        <translation>Posizione non scrivibile</translation>
    </message>
    <message>
        <source>Save</source>
        <comment>save qr image</comment>
        <translation>Salva</translation>
    </message>
    <message>
        <source>Save QrCode (*.png)</source>
        <comment>save dialog filter</comment>
        <translation>Salva Codice QR (*.png)</translation>
    </message>
    <message>
        <source>Nothing to remove</source>
        <translation>Nulla da rimuovere</translation>
    </message>
    <message>
        <source>Your profile does not have a password!</source>
        <translation>Il profilo non ha nessuna password!</translation>
    </message>
    <message>
        <source>Please enter a new password.</source>
        <translation>Inserisci una nuova password.</translation>
    </message>
    <message>
        <source>Unable to open this file.</source>
        <translation>Impossibile aprire il file.</translation>
    </message>
    <message>
        <source>Unable to read this image.</source>
        <translation>Impossibile leggere l&apos;immagine.</translation>
    </message>
    <message>
        <source>Are you sure you want to delete this profile?</source>
        <comment>deletion confirmation text</comment>
        <translation>Sei sicuro di voler eliminare questo profilo?</translation>
    </message>
    <message>
        <source>Remove</source>
        <translation>Rimuovi</translation>
    </message>
    <message>
        <source>Files could not be deleted!</source>
        <comment>deletion failed title</comment>
        <translation>I file non possono essere cancellati!</translation>
    </message>
    <message>
        <source>Change password</source>
        <comment>button text</comment>
        <translation>Cambia password</translation>
    </message>
    <message>
        <source>Set profile password</source>
        <comment>button text</comment>
        <translation>Imposta una password per il profilo</translation>
    </message>
    <message>
        <source>Current profile location: %1</source>
        <translation>Posizione del profilo attuale: %1</translation>
    </message>
    <message>
        <source>Couldn&apos;t change password</source>
        <translation>Impossibile cambiare la password</translation>
    </message>
    <message>
        <source>Empty path is unavaliable</source>
        <translation>Percorso vuoto non permesso</translation>
    </message>
    <message>
        <source>Failed to rename</source>
        <translation>Impossibile rinominare</translation>
    </message>
    <message>
        <source>Profile already exists</source>
        <translation>Profilo già esistente</translation>
    </message>
    <message>
        <source>A profile named &quot;%1&quot; already exists.</source>
        <translation>Il profilo &quot;%1&quot; esiste già.</translation>
    </message>
    <message>
        <source>Empty name</source>
        <translation>Nome vuoto</translation>
    </message>
    <message>
        <source>Empty name is unavaliable</source>
        <translation>Nome vuoto non disponibile</translation>
    </message>
    <message>
        <source>Empty path</source>
        <translation>Percorso vuoto</translation>
    </message>
    <message>
        <source>Export profile</source>
        <translation>Esporta profilo</translation>
    </message>
    <message>
        <source>Tox save file (*.tox)</source>
        <extracomment>save dialog filter</extracomment>
        <translation>File di salvataggio di Tox (*.tox)</translation>
    </message>
    <message>
        <source>The following files could not be deleted:</source>
        <extracomment>deletion failed text part 1</extracomment>
        <translation>I seguenti file non possono essere cancellati:</translation>
    </message>
    <message>
        <source>Please manually remove them.</source>
        <extracomment>deletion failed text part 2</extracomment>
        <translation>Rimuovili manualmente.</translation>
    </message>
    <message>
        <source>Images (%1)</source>
        <comment>filetype filter</comment>
        <translation>Immagini (%1)</translation>
    </message>
    <message>
        <source>You do not have permission to write to that location. Choose another, or cancel the save dialog.</source>
        <comment>text of permissions popup</comment>
        <translation>Non hai i permessi per scrivere qui. Scegli un&apos;altra posizione, o smetti di salvare.</translation>
    </message>
    <message>
        <source>Failed to save file</source>
        <translation>Impossibile salvare il file</translation>
    </message>
    <message>
        <source>The file you chose could not be saved.</source>
        <translation>Il file che hai scelto non può essere salvato.</translation>
    </message>
    <message>
        <source>Empty path is unavaliable.</source>
        <translation>Percorso vuoto non disponibile.</translation>
    </message>
    <message>
        <source>Couldn&apos;t change database password, it may be corrupted or use the old password.</source>
        <translation>Impossibile cambiare la password del database, potrebbe essere danneggiato o usare una password precedente.</translation>
    </message>
    <message>
        <source>Tox user names cannot exceed %1 characters.</source>
        <translation>Gli username di Tox non possono superare i %1 caratteri.</translation>
    </message>
    <message>
        <source>Delete profile</source>
        <comment>deletion confirmation title</comment>
        <translation>Elimina profilo</translation>
    </message>
    <message>
        <source>Remove password</source>
        <comment>deletion confirmation title</comment>
        <translation>Rimuovi password</translation>
    </message>
    <message>
        <source>Are you sure you want to remove your password?</source>
        <extracomment>deletion confirmation text</extracomment>
        <translation>Sei sicuro di voler cancellare la tua password?</translation>
    </message>
    <message>
        <source>This ID allows other Tox users to add and contact you.
Share it with your friends to begin chatting.

This ID includes the NoSpam code (in blue), and the checksum (in gray).</source>
        <translation>Questo ID permette ad altri utenti Tox di contattarti.
Condividilo con i tuoi amici per iniziare a chattare con loro.

Questo ID include una sezione NoSpam (in colore blu) e il controllo checksum (in grigio).</translation>
    </message>
</context>
<context>
    <name>ProfileImporter</name>
    <message>
        <source>Import profile</source>
        <comment>import dialog title</comment>
        <translation>Importa profilo</translation>
    </message>
    <message>
        <source>Tox save file (*.tox)</source>
        <comment>import dialog filter</comment>
        <translation>File di salvataggio di Tox (*.tox)</translation>
    </message>
    <message>
        <source>Ignoring non-Tox file</source>
        <comment>popup title</comment>
        <translation>File ignorato</translation>
    </message>
    <message>
        <source>Warning: You have chosen a file that is not a Tox save file; ignoring.</source>
        <comment>popup text</comment>
        <translation>Attenzione: Hai scelto un file che non contiene un profilo Tox; Questo file verrà ignorato.</translation>
    </message>
    <message>
        <source>Profile already exists</source>
        <comment>import confirm title</comment>
        <translation>Profilo già esistente</translation>
    </message>
    <message>
        <source>A profile named &quot;%1&quot; already exists. Do you want to erase it?</source>
        <comment>import confirm text</comment>
        <translation>Un profilo chiamato &quot;%1&quot; esiste già. Vuoi sovrascriverlo?</translation>
    </message>
    <message>
        <source>File doesn&apos;t exist</source>
        <translation>File non esistente</translation>
    </message>
    <message>
        <source>Profile doesn&apos;t exist</source>
        <translation>Profilo non esistente</translation>
    </message>
    <message>
        <source>Profile imported</source>
        <translation>Profilo importato</translation>
    </message>
    <message>
        <source>%1.tox was successfully imported</source>
        <translation>%1.tox è stato importato con successo</translation>
    </message>
</context>
<context>
    <name>QApplication</name>
    <message>
        <source>Ok</source>
        <translation>Ok</translation>
    </message>
    <message>
        <source>Cancel</source>
        <translation>Annulla</translation>
    </message>
    <message>
        <source>Yes</source>
        <translation>Si</translation>
    </message>
    <message>
        <source>No</source>
        <translation>No</translation>
    </message>
    <message>
        <source>LTR</source>
        <comment>Translate this string to the string &apos;RTL&apos; in right-to-left languages (for example Hebrew and Arabic) to get proper widget layout</comment>
        <translation>LTR</translation>
    </message>
</context>
<context>
    <name>QMessageBox</name>
    <message>
        <source>Couldn&apos;t add friend</source>
        <translation>Impossibile aggiungere l&apos;amico</translation>
    </message>
    <message>
        <source>You can&apos;t add yourself as a friend!</source>
        <comment>When trying to add your own Tox ID as friend</comment>
        <translation>Non puoi aggiungere te stesso come amico!</translation>
    </message>
    <message>
        <source>%1 is not a valid Tox address.</source>
        <translation>%1 non è un indirizzo Tox valido.</translation>
    </message>
</context>
<context>
    <name>QObject</name>
    <message>
        <source>Default</source>
        <translation>Default</translation>
    </message>
    <message>
        <source>Blue</source>
        <translation>Blu</translation>
    </message>
    <message>
        <source>Olive</source>
        <translation>Oliva</translation>
    </message>
    <message>
        <source>Red</source>
        <translation>Rosso</translation>
    </message>
    <message>
        <source>Violet</source>
        <translation>Viola</translation>
    </message>
    <message>
        <source>Incoming call...</source>
        <translation>Chiamata in arrivo...</translation>
    </message>
    <message>
        <source>%1 here! Tox me maybe?</source>
        <comment>Default message in Tox URI friend requests. Write something appropriate!</comment>
        <translation>Ciao, sono %1! Posso aggiungerti alla mia lista contatti?</translation>
    </message>
    <message>
        <source>None</source>
        <comment>No camera device set</comment>
        <translation>Nessuno</translation>
    </message>
    <message>
        <source>Error</source>
        <translation>Errore</translation>
    </message>
    <message>
        <source>qTox couldn&apos;t open your chat logs, they will be disabled.</source>
        <translation>Impossibile aprire la cronologia chat, verrà disibilitata.</translation>
    </message>
    <message>
        <source>Desktop</source>
        <comment>Desktop as a camera input for screen sharing</comment>
        <translation>Scrivania</translation>
    </message>
    <message>
        <source>Dark</source>
        <translation>Scuro</translation>
    </message>
    <message>
        <source>Dark blue</source>
        <translation>Blu scuro</translation>
    </message>
    <message>
        <source>Dark olive</source>
        <translation>Verde scuro</translation>
    </message>
    <message>
        <source>Dark red</source>
        <translation>Rosso scuro</translation>
    </message>
    <message>
        <source>Dark violet</source>
        <translation>Viola scuro</translation>
    </message>
    <message>
        <source>online</source>
        <comment>contact status</comment>
        <translation>online</translation>
    </message>
    <message>
        <source>away</source>
        <comment>contact status</comment>
        <translation>assente</translation>
    </message>
    <message>
        <source>busy</source>
        <comment>contact status</comment>
        <translation>occupato</translation>
    </message>
    <message>
        <source>offline</source>
        <comment>contact status</comment>
        <translation>offline</translation>
    </message>
    <message>
        <source>blocked</source>
        <comment>contact status</comment>
        <translation>bloccato</translation>
    </message>
    <message>
        <source>Reformatting text...</source>
        <comment>Waiting for text to be reformatted</comment>
        <translation>Riformattando il testo...</translation>
    </message>
    <message>
<<<<<<< HEAD
=======
        <source>Sets IPv6 &lt;on&gt;/&lt;off&gt;. Default is ON.</source>
        <translation>Imposta IPv6 &lt;on&gt;/&lt;off&gt;. Default su ON.</translation>
    </message>
    <message>
        <source>on/off</source>
        <translation>acceso/spento</translation>
    </message>
    <message>
        <source>Sets UDP &lt;on&gt;/&lt;off&gt;. Default is ON.</source>
        <translation>Imposta UDP &lt;on&gt;/&lt;off&gt;. Default su ON.</translation>
    </message>
    <message>
        <source>Sets LAN discovery &lt;on&gt;/&lt;off&gt;. UDP off overrides. Default is ON.</source>
        <translation>Imposta il LAN Discovery &lt;on&gt;/&lt;off&gt;. Disabilita automaticamente UDP. Default su ON.</translation>
    </message>
    <message>
        <source>Sets proxy settings. Default is NONE.</source>
        <translation>Imposta il proxy. Di default non attivo.</translation>
    </message>
    <message>
        <source>(SOCKS5/HTTP/NONE):(ADDRESS):(PORT)</source>
        <translation>(SOCKS5/HTTP/NONE):(ADDRESS):(PORT)</translation>
    </message>
    <message>
>>>>>>> 60f8ae49
        <source>%1 message(s) from %2 chats</source>
        <extracomment>e.g. 3 messages from 2 chats</extracomment>
        <translation>%1 messaggi da %2 chat</translation>
    </message>
    <message>
        <source>%1 message(s) from %2</source>
        <extracomment>e.g. 2 messages from Bob</extracomment>
        <translation>%1 messaggi da %2</translation>
    </message>
    <message>
        <source>negotitating</source>
        <comment>contact status</comment>
        <translation>negoziando</translation>
    </message>
    <message>
        <source>Failed to send file &quot;%1&quot;</source>
        <translation>Impossibile inviare il file &quot;%1&quot;</translation>
    </message>
    <message>
        <source>%1 has joined the group</source>
        <translation>%1 è entrato nel gruppo</translation>
    </message>
    <message>
        <source>%1 has left the group</source>
        <translation>%1 ha lasciato il gruppo</translation>
    </message>
    <message>
        <source>%1 is now known as %2</source>
        <translation>%1 è diventato %2</translation>
    </message>
    <message>
        <source>%1 has set the title to %2</source>
        <translation>%1 ha impostato il titolo %2</translation>
    </message>
    <message>
        <source>Cleared</source>
        <translation>Pulito</translation>
    </message>
    <message>
        <source>Call with %1 ended unexpectedly. %2</source>
        <translation>La chiamata con %1 è terminata inaspettatamente. %2</translation>
    </message>
    <message>
        <source>Call with %1 ended. %2</source>
        <translation>Chiamata con %1 terminata. %2</translation>
    </message>
    <message>
        <source>%1 is now %2</source>
        <comment>e.g. &quot;Dubslow is now online&quot;</comment>
        <translation>%1 è %2</translation>
    </message>
    <message>
        <source>Calling %1</source>
        <translation>Chiamo %1</translation>
    </message>
    <message>
        <source>%1 calling</source>
        <translation>%1 sta chiamando</translation>
    </message>
    <message>
        <source>Message failed to send</source>
        <translation>Impossibile inviare il messaggio</translation>
    </message>
    <message>
        <source>Initializing</source>
        <translation>Inizializzando</translation>
    </message>
    <message>
        <source>Transmitting</source>
        <translation>Trasmettendo</translation>
    </message>
    <message>
        <source>Finished</source>
        <translation>Finito</translation>
    </message>
    <message>
        <source>Broken</source>
        <translation>Danneggiato</translation>
    </message>
    <message>
        <source>Canceled</source>
        <translation>Cancellato</translation>
    </message>
    <message>
        <source>Paused</source>
        <translation>In pausa</translation>
    </message>
    <message>
        <source>Remote paused</source>
        <translation>Remoto in pausa</translation>
    </message>
    <message>
        <source>File Name</source>
        <translation>Nome file</translation>
    </message>
    <message>
        <source>Contact</source>
        <translation>Contatto</translation>
    </message>
    <message>
        <source>Progress</source>
        <translation>Progresso</translation>
    </message>
    <message>
        <source>Size</source>
        <translation>Dimensione</translation>
    </message>
    <message>
        <source>Speed</source>
        <translation>Velocità</translation>
    </message>
    <message>
        <source>Status</source>
        <translation>Stato</translation>
    </message>
    <message>
        <source>Control</source>
        <translation>Controllo</translation>
    </message>
    <message>
        <source>You have joined the group</source>
        <translation>Sei entrato nel gruppo</translation>
    </message>
    <message>
        <source>You have left the group</source>
        <translation>Hai lasciato il gruppo</translation>
    </message>
    <message>
        <source>Failed to load chat history</source>
        <translation>Impossibile caricare la cronologia chat</translation>
    </message>
    <message>
        <source>Database version (%1) is newer than we currently support (%2). Please upgrade qTox.</source>
        <translation>La versione del database (%1) è più recente di quella attualmente supportata (%2). Si prega di aggiornare qTox.</translation>
    </message>
</context>
<context>
    <name>RemoveChatDialog</name>
    <message>
        <source>Remove friend</source>
        <translation>Rimuovi amico</translation>
    </message>
    <message>
        <source>Remove all chat history with the friend if set</source>
        <translation>Rimuovi tutta la cronologia chat con l&apos;amico se impostato</translation>
    </message>
    <message>
        <source>Also remove chat history</source>
        <translation>Rimuovi anche la cronologia chat</translation>
    </message>
    <message>
        <source>Are you sure you want to remove %1 from your contacts list?</source>
        <translation>Sei sicuro di voler rimuovere %1 dalla tua lista contatti?</translation>
    </message>
    <message>
        <source>Remove</source>
        <translation>Rimuovi</translation>
    </message>
</context>
<context>
    <name>ScreenshotGrabber</name>
    <message>
        <source>Click and drag to select a region. Press %1 to hide/show qTox window, or %2 to cancel.</source>
        <comment>Help text shown when no region has been selected yet</comment>
        <translation>Fare clic e trascinare per selezionare una regione. Premere %1 per nascondere/mostrare la finestra qTox, o %2 per annullare.</translation>
    </message>
    <message>
        <source>Space</source>
        <comment>[Space] key on the keyboard</comment>
        <translation>Spazio</translation>
    </message>
    <message>
        <source>Escape</source>
        <comment>[Escape] key on the keyboard</comment>
        <translation>Escape</translation>
    </message>
    <message>
        <source>Press %1 to send a screenshot of the selection, %2 to hide/show qTox window, or %3 to cancel.</source>
        <comment>Help text shown when a region has been selected</comment>
        <translation>Premi %1 per inviare uno screenshot della selezione, %2 per nascondere/mostrare la finestra qTox, o %3 per annullare.</translation>
    </message>
    <message>
        <source>Enter</source>
        <comment>[Enter] key on the keyboard</comment>
        <translation>Enter</translation>
    </message>
</context>
<context>
    <name>SearchForm</name>
    <message>
        <source>The text could not be found.</source>
        <translation>Testo non trovato.</translation>
    </message>
    <message>
        <source>Start</source>
        <translation>Inizio</translation>
    </message>
</context>
<context>
    <name>SearchSettingsForm</name>
    <message>
        <source>Form</source>
        <translation>Formulario</translation>
    </message>
    <message>
        <source>Start search:</source>
        <translation>Iniziare ricerca:</translation>
    </message>
    <message>
        <source>from the end</source>
        <translation>dalla fine</translation>
    </message>
    <message>
        <source>from the beginning</source>
        <translation>dall&apos;inizio</translation>
    </message>
    <message>
        <source>after date</source>
        <translation>dopo la data</translation>
    </message>
    <message>
        <source>before date</source>
        <translation>prima della data</translation>
    </message>
    <message>
        <source>00.00.0000</source>
        <translation>00/00/0000</translation>
    </message>
    <message>
        <source>Case sensitive</source>
        <translation>Sensibile alle maiuscole e minuscole</translation>
    </message>
    <message>
        <source>Whole words only</source>
        <translation>Solo parole intere</translation>
    </message>
    <message>
        <source>Use regular expressions</source>
        <translation>Utilizzare espressioni comuni</translation>
    </message>
    <message>
        <source>Select Date Dialog</source>
        <translation>Seleziona data</translation>
    </message>
    <message>
        <source>Select a date</source>
        <translation>Seleziona una data</translation>
    </message>
</context>
<context>
    <name>SetPasswordDialog</name>
    <message>
        <source>Set your password</source>
        <translation>Imposta password</translation>
    </message>
    <message>
        <source>Confirm:</source>
        <translation>Conferma:</translation>
    </message>
    <message>
        <source>Password strength: %p%</source>
        <translation>Robustezza password: %p%</translation>
    </message>
    <message>
        <source>The password doesn&apos;t match.</source>
        <translation>Le password non corrispondono.</translation>
    </message>
    <message>
        <source>Password:</source>
        <translation>Password:</translation>
    </message>
    <message>
        <source>Confirm password</source>
        <translation>Conferma password</translation>
    </message>
    <message>
        <source>Confirm password input</source>
        <translation>Conferma immissione password</translation>
    </message>
    <message>
        <source>Password input</source>
        <translation>Immissione password</translation>
    </message>
    <message>
        <source>Password input field, minimum 6 characters long</source>
        <translation>Campo immissione password,minimo 6 caratteri lungo</translation>
    </message>
    <message>
        <source>The password is too short.</source>
        <translation>La password è troppo corta.</translation>
    </message>
</context>
<context>
    <name>Settings</name>
    <message>
        <source>Circle #%1</source>
        <translation>Circolo #%1</translation>
    </message>
    <message>
        <source>Failed to load personal settings</source>
        <translation>Impossibile caricare le impostazioni personali</translation>
    </message>
    <message>
        <source>Unable to upgrade settings from version %1 to version %2. Cannot start qTox.</source>
        <translation>Nono sono in grado di aggiornare le impostazioni dalla versione %1 alla versione %2. Impossibile avviare qTox.</translation>
    </message>
    <message>
        <source>Failed to load global settings</source>
        <translation>Impossibile caricare le impostazioni globali</translation>
    </message>
</context>
<context>
    <name>ToxURIDialog</name>
    <message>
        <source>Add a friend</source>
        <comment>Title of the window to add a friend through Tox URI</comment>
        <translation>Aggiungi un contatto</translation>
    </message>
    <message>
        <source>Do you want to add %1 as a friend?</source>
        <translation>Vuoi aggiungere %1 come contatto?</translation>
    </message>
    <message>
        <source>User ID:</source>
        <translation>Tox ID del contatto:</translation>
    </message>
    <message>
        <source>Friend request message:</source>
        <translation>Messaggio da inviare assieme alla richiesta d&apos;amicizia:</translation>
    </message>
    <message>
        <source>Send</source>
        <comment>Send a friend request</comment>
        <translation>Invia</translation>
    </message>
    <message>
        <source>Cancel</source>
        <comment>Don&apos;t send a friend request</comment>
        <translation>Annulla</translation>
    </message>
</context>
<context>
    <name>UserInterfaceForm</name>
    <message>
        <source>None</source>
        <translation>Nessuno</translation>
    </message>
    <message>
        <source>User Interface</source>
        <translation>Interfaccia Utente</translation>
    </message>
</context>
<context>
    <name>UserInterfaceSettings</name>
    <message>
        <source>Chat</source>
        <translation>Chat</translation>
    </message>
    <message>
        <source>Base font:</source>
        <translation>Carattere di base:</translation>
    </message>
    <message>
        <source>px</source>
        <translation>px</translation>
    </message>
    <message>
        <source>Size: </source>
        <translation>Grandezza: </translation>
    </message>
    <message>
        <source>New text styling preference may not load until qTox restarts.</source>
        <translation>La nuova preferenza dello stile del testo sarà caricata al riavvio qTox.</translation>
    </message>
    <message>
        <source>Text Style format:</source>
        <translation>Formato dello stile del testo:</translation>
    </message>
    <message>
        <source>Select text styling preference.</source>
        <translation>Selezionare lo stile del testo.</translation>
    </message>
    <message>
        <source>Plaintext</source>
        <translation>Testo in chiaro</translation>
    </message>
    <message>
        <source>Show formatting characters</source>
        <translation>Mostra caratteri di formattazione</translation>
    </message>
    <message>
        <source>Don&apos;t show formatting characters</source>
        <translation>Non mostrare i caratteri di formattazione</translation>
    </message>
    <message>
        <source>New message</source>
        <translation>Nuovo messaggio</translation>
    </message>
    <message>
        <source>Open qTox&apos;s window when you receive a new message and no window is open yet.</source>
        <comment>tooltip for Show window setting</comment>
        <translation>Apri la finestra di qTox quando si riceve un nuovo messaggio e nessuna finestra è ancora aperta.</translation>
    </message>
    <message>
        <source>Open window</source>
        <translation>Apri finestra</translation>
    </message>
    <message>
        <source>Contact list</source>
        <translation>Lista contatti</translation>
    </message>
    <message>
        <source>Place groupchats at top of friend list</source>
        <translation>Posiziona le chat di gruppo in cima alla lista contatti</translation>
    </message>
    <message>
        <source>Your contact list will be shown in compact mode.</source>
        <comment>toolTip for compact layout setting</comment>
        <translation>La lista contatti sarà visualizzata in modo compatto.</translation>
    </message>
    <message>
        <source>Compact contact list</source>
        <translation>Usa lista contatti compatta</translation>
    </message>
    <message>
        <source>Multiple windows mode</source>
        <translation>Modalità finestre multiple</translation>
    </message>
    <message>
        <source>Open each chat in an individual window</source>
        <translation>Apri ogni chat in una finestra singola</translation>
    </message>
    <message>
        <source>Emoticons</source>
        <translation>Faccine</translation>
    </message>
    <message>
        <source>Use emoticons</source>
        <translation>Usa emoticons</translation>
    </message>
    <message>
        <source>Emoticon size:</source>
        <translation>Dimensione emoticon:</translation>
    </message>
    <message>
        <source> px</source>
        <translation> px</translation>
    </message>
    <message>
        <source>Theme</source>
        <translation>Impostazioni Tema</translation>
    </message>
    <message>
        <source>Style:</source>
        <translation>Stile:</translation>
    </message>
    <message>
        <source>Theme color:</source>
        <translation>Colore tema:</translation>
    </message>
    <message>
        <source>Timestamp format:</source>
        <translation>Formato data/ora:</translation>
    </message>
    <message>
        <source>Date format:</source>
        <translation>Formato data:</translation>
    </message>
    <message>
        <source>Use identicons instead of empty avatars</source>
        <translation>Usa icone identificative al posto delle foto profilo vuote</translation>
    </message>
    <message>
        <source>Show a notification when you receive a new message and the window is not selected.</source>
        <comment>tooltip for Notify setting</comment>
        <translation>Mostrare una notifica quando ricevi un nuovo messaggio e la finestra non è selezionata.</translation>
    </message>
    <message>
        <source>Notify</source>
        <translation>Notificare</translation>
    </message>
    <message>
        <source>Group chats only notify when mentioned</source>
        <translation>Solo notificare i chat di gruppo quando menzionato</translation>
    </message>
    <message>
        <source>Play sound</source>
        <translation>Riprodurre suono</translation>
    </message>
    <message>
        <source>Play sound while Busy</source>
        <translation>Riprodurre suono mentre sei occupato</translation>
    </message>
    <message>
        <source>Notify via desktop notifications</source>
        <translation>Notifica tramite notifiche sul desktop</translation>
    </message>
    <message>
        <source>Hide message sender and contents</source>
        <translation>Nascondere il mittente e il contenuto del messaggio</translation>
    </message>
    <message>
        <source>Use colored nicknames in group chats</source>
        <translation>Usa nickname colorato nelle chat di gruppo</translation>
    </message>
    <message>
        <source>Only notify about new messages in group chats when mentioned.</source>
        <comment>toolTip for Group chats only notify when mentioned</comment>
        <translation>Notificami dei nuovi messaggi nel gruppo solo quando vengo menzionato.</translation>
    </message>
    <message>
        <source>If checked, group chats will be placed at the top of the friends list, otherwise, they&apos;ll be placed below online friends.</source>
        <comment>toolTip for groupchat positioning</comment>
        <translation>Se selezionato, le chat di gruppo saranno posizionate in cima alla lista amici. Altrimenti, saranno posizionate sotto gli amici online.</translation>
    </message>
    <message>
        <source>If enabled, every contact without an avatar will have a generated icon based on their Tox ID instead of the default picture. Requires restart to apply.</source>
        <comment>toolTip for show identicons</comment>
        <translation>Se attivato, ogni contatto senza un avatar avrà una immagine di profilo basata sul proprio Tox ID invece della foto di profilo predefinita. Richiede il riavvio per funzionare.</translation>
    </message>
    <message>
        <source>Smiley pack:</source>
        <extracomment>Text on smiley pack label</extracomment>
        <translation>Pacchetto smiley:</translation>
    </message>
</context>
<context>
    <name>Widget</name>
    <message>
        <source>Online</source>
        <comment>Button to set your status to &apos;Online&apos;</comment>
        <translation>Online</translation>
    </message>
    <message>
        <source>Away</source>
        <comment>Button to set your status to &apos;Away&apos;</comment>
        <translation>Assente</translation>
    </message>
    <message>
        <source>Busy</source>
        <comment>Button to set your status to &apos;Busy&apos;</comment>
        <translation>Occupato</translation>
    </message>
    <message>
        <source>Add new circle...</source>
        <translation>Aggiungi un nuovo circolo...</translation>
    </message>
    <message>
        <source>By Name</source>
        <translation>Per Nome</translation>
    </message>
    <message>
        <source>By Activity</source>
        <translation>Per Attività</translation>
    </message>
    <message>
        <source>All</source>
        <translation>Tutti</translation>
    </message>
    <message>
        <source>Online</source>
        <translation>Online</translation>
    </message>
    <message>
        <source>Offline</source>
        <translation>Offline</translation>
    </message>
    <message>
        <source>Friends</source>
        <translation>Contatti</translation>
    </message>
    <message>
        <source>Groups</source>
        <translation>Gruppi</translation>
    </message>
    <message>
        <source>Search Contacts</source>
        <translation>Cerca tra i contatti</translation>
    </message>
    <message>
        <source>Status</source>
        <translation>Stato</translation>
    </message>
    <message>
        <source>Your name</source>
        <translation>qTox User</translation>
    </message>
    <message>
        <source>Groupchat #%1</source>
        <translation>Gruppo #%1</translation>
    </message>
    <message>
        <source>Create new group...</source>
        <translation>Crea un nuovo gruppo...</translation>
    </message>
    <message>
        <source>Logout</source>
        <comment>Tray action menu to logout user</comment>
        <translation>Esci</translation>
    </message>
    <message>
        <source>Filter...</source>
        <translation>Filtro...</translation>
    </message>
    <message>
        <source>File</source>
        <translation>File</translation>
    </message>
    <message>
        <source>Edit</source>
        <translation>Modifica</translation>
    </message>
    <message>
        <source>Contacts</source>
        <translation>Contatti</translation>
    </message>
    <message>
        <source>Show</source>
        <comment>Tray action menu to show qTox window</comment>
        <translation>Mostra</translation>
    </message>
    <message>
        <source>Add friend</source>
        <comment>title of the window</comment>
        <translation>Aggiungi amico</translation>
    </message>
    <message>
        <source>Group invites</source>
        <comment>title of the window</comment>
        <translation>Inviti di gruppo</translation>
    </message>
    <message>
        <source>File transfers</source>
        <comment>title of the window</comment>
        <translation>Trasferimenti file</translation>
    </message>
    <message>
        <source>Settings</source>
        <comment>title of the window</comment>
        <translation>Impostazioni</translation>
    </message>
    <message>
        <source>My profile</source>
        <comment>title of the window</comment>
        <translation>Il mio profilo</translation>
    </message>
    <message>
        <source>Toxcore failed to start, the application will terminate after you close this message.</source>
        <translation>Impossibile avviare il core Tox, l&apos;applicazione si terminerà appena verrà chiuso questo messaggio.</translation>
    </message>
    <message>
        <source>Toxcore failed to start with your proxy settings. qTox cannot run; please modify your settings and restart.</source>
        <comment>popup text</comment>
        <translation>Toxcore non è riuscito ad aprirsi con le attuali impostazioni proxy. qTox non può essere avviato; per favore modificare le impostazioni e riavviare l&apos;applicazione.</translation>
    </message>
    <message>
        <source>Couldn&apos;t send friend request</source>
        <translation>Impossibile inviare la richiesta d&apos;amicizia</translation>
    </message>
    <message numerus="yes">
        <source>%n new friend request(s)</source>
        <translation>
            <numerusform>%n nuova richiesta d&apos;amicizia</numerusform>
            <numerusform>%n nuove richieste d&apos;amicizia</numerusform>
        </translation>
    </message>
    <message numerus="yes">
        <source>%n new group invite(s)</source>
        <translation>
            <numerusform>%n nuovo invito in un gruppo</numerusform>
            <numerusform>%n nuovi inviti in un gruppo</numerusform>
        </translation>
    </message>
    <message>
        <source>Exit</source>
        <comment>Tray action menu to exit Tox</comment>
        <translation>Esci</translation>
    </message>
    <message>
        <source>Change status</source>
        <translation>Cambia stato</translation>
    </message>
    <message>
        <source>Edit profile</source>
        <translation>Modifica profilo</translation>
    </message>
    <message>
        <source>Logout</source>
        <translation>Esci</translation>
    </message>
    <message>
        <source>Add contact...</source>
        <translation>Aggiungi contatto...</translation>
    </message>
    <message>
        <source>Next conversation</source>
        <translation>Prossima conversazione</translation>
    </message>
    <message>
        <source>Previous conversation</source>
        <translation>Conversazione precedente</translation>
    </message>
</context>
</TS><|MERGE_RESOLUTION|>--- conflicted
+++ resolved
@@ -610,31 +610,31 @@
     </message>
     <message>
         <source>Sets IPv6 &lt;on&gt;/&lt;off&gt;. Default is ON.</source>
-        <translation type="unfinished"></translation>
+        <translation>Imposta IPv6 &lt;on&gt;/&lt;off&gt;. Default su ON.</translation>
     </message>
     <message>
         <source>on/off</source>
-        <translation type="unfinished"></translation>
+        <translation>acceso/spento</translation>
     </message>
     <message>
         <source>Sets UDP &lt;on&gt;/&lt;off&gt;. Default is ON.</source>
-        <translation type="unfinished"></translation>
+        <translation>Imposta UDP &lt;on&gt;/&lt;off&gt;. Default su ON.</translation>
     </message>
     <message>
         <source>Sets LAN discovery &lt;on&gt;/&lt;off&gt;. UDP off overrides. Default is ON.</source>
-        <translation type="unfinished"></translation>
+        <translation>Imposta il LAN Discovery &lt;on&gt;/&lt;off&gt;. Disabilita automaticamente UDP. Default su ON.</translation>
     </message>
     <message>
         <source>Sets proxy settings. Default is NONE.</source>
-        <translation type="unfinished"></translation>
+        <translation>Imposta il proxy. Di default non attivo.</translation>
     </message>
     <message>
         <source>(SOCKS5/HTTP/NONE):(ADDRESS):(PORT)</source>
-        <translation type="unfinished"></translation>
+        <translation>(SOCKS5/HTTP/NONE):(ADDRESS):(PORT)</translation>
     </message>
     <message>
         <source>Error</source>
-        <translation type="unfinished">Errore</translation>
+        <translation>Errore</translation>
     </message>
     <message>
         <source>Failed to load profile automatically.</source>
@@ -2373,33 +2373,6 @@
         <translation>Riformattando il testo...</translation>
     </message>
     <message>
-<<<<<<< HEAD
-=======
-        <source>Sets IPv6 &lt;on&gt;/&lt;off&gt;. Default is ON.</source>
-        <translation>Imposta IPv6 &lt;on&gt;/&lt;off&gt;. Default su ON.</translation>
-    </message>
-    <message>
-        <source>on/off</source>
-        <translation>acceso/spento</translation>
-    </message>
-    <message>
-        <source>Sets UDP &lt;on&gt;/&lt;off&gt;. Default is ON.</source>
-        <translation>Imposta UDP &lt;on&gt;/&lt;off&gt;. Default su ON.</translation>
-    </message>
-    <message>
-        <source>Sets LAN discovery &lt;on&gt;/&lt;off&gt;. UDP off overrides. Default is ON.</source>
-        <translation>Imposta il LAN Discovery &lt;on&gt;/&lt;off&gt;. Disabilita automaticamente UDP. Default su ON.</translation>
-    </message>
-    <message>
-        <source>Sets proxy settings. Default is NONE.</source>
-        <translation>Imposta il proxy. Di default non attivo.</translation>
-    </message>
-    <message>
-        <source>(SOCKS5/HTTP/NONE):(ADDRESS):(PORT)</source>
-        <translation>(SOCKS5/HTTP/NONE):(ADDRESS):(PORT)</translation>
-    </message>
-    <message>
->>>>>>> 60f8ae49
         <source>%1 message(s) from %2 chats</source>
         <extracomment>e.g. 3 messages from 2 chats</extracomment>
         <translation>%1 messaggi da %2 chat</translation>
