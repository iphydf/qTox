/*
    Copyright (C) 2014 by Project Tox <https://tox.im>

    This file is part of qTox, a Qt-based graphical interface for Tox.

    This program is libre software: you can redistribute it and/or modify
    it under the terms of the GNU General Public License as published by
    the Free Software Foundation, either version 3 of the License, or
    (at your option) any later version.
    This program is distributed in the hope that it will be useful,
    but WITHOUT ANY WARRANTY; without even the implied warranty of
    MERCHANTABILITY or FITNESS FOR A PARTICULAR PURPOSE.

    See the COPYING file for more details.
*/

#include "widget.h"
#include "ui_mainwindow.h"
#include "src/core.h"
#include "src/misc/settings.h"
#include "src/friend.h"
#include "src/friendlist.h"
#include "tool/friendrequestdialog.h"
#include "friendwidget.h"
#include "src/grouplist.h"
#include "src/group.h"
#include "groupwidget.h"
#include "form/groupchatform.h"
#include "src/misc/style.h"
#include "friendlistwidget.h"
#include "src/video/camera.h"
#include "form/chatform.h"
#include "maskablepixmapwidget.h"
#include "src/historykeeper.h"
#include "form/inputpassworddialog.h"
#include "src/autoupdate.h"
#include "src/audio.h"
#include "src/platform/timer.h"
#include <QMessageBox>
#include <QDebug>
#include <QFile>
#include <QString>
#include <QBuffer>
#include <QPainter>
#include <QMouseEvent>
#include <QClipboard>
#include <QThread>
#include <QFileDialog>
#include <QInputDialog>
#include <QTimer>
#include <QStyleFactory>
#include <QTranslator>
#include <tox/tox.h>

void toxActivateEventHandler(const QByteArray& data)
{
    if(data != "$activate")
        return;
    Widget::getInstance()->show();
    Widget::getInstance()->activateWindow();
}

Widget *Widget::instance{nullptr};

Widget::Widget(QWidget *parent)
    : QMainWindow(parent),
      ui(new Ui::MainWindow),
      activeChatroomWidget{nullptr}
{   
    translator = new QTranslator;
    setTranslation();
}

void Widget::init()
{
    ui->setupUi(this);

    idleTimer = new QTimer();
    idleTimer->setSingleShot(true);
    setIdleTimer(Settings::getInstance().getAutoAwayTime());

    //restore window state
    restoreGeometry(Settings::getInstance().getWindowGeometry());
    restoreState(Settings::getInstance().getWindowState());
    ui->mainSplitter->restoreState(Settings::getInstance().getSplitterState());

    if (QSystemTrayIcon::isSystemTrayAvailable())
    {
        icon = new QSystemTrayIcon(this);
        updateTrayIcon();
        trayMenu = new QMenu;
        
        statusOnline = new QAction(tr("Online"), this);
        statusOnline->setIcon(QIcon(":ui/statusButton/dot_online.png"));
        connect(statusOnline, SIGNAL(triggered()), this, SLOT(setStatusOnline()));
        statusAway = new QAction(tr("Away"), this);
        statusAway->setIcon(QIcon(":ui/statusButton/dot_idle.png"));
        connect(statusAway, SIGNAL(triggered()), this, SLOT(setStatusAway()));
        statusBusy = new QAction(tr("Busy"), this);
        connect(statusBusy, SIGNAL(triggered()), this, SLOT(setStatusBusy()));
        statusBusy->setIcon(QIcon(":ui/statusButton/dot_busy.png"));
        actionQuit = new QAction(tr("&Quit"), this);
        connect(actionQuit, SIGNAL(triggered()), qApp, SLOT(quit()));
        
        trayMenu->addAction(new QAction(tr("Change status to:"), this));
        trayMenu->addAction(statusOnline);
        trayMenu->addAction(statusAway);
        trayMenu->addAction(statusBusy);
        trayMenu->addSeparator();
        trayMenu->addAction(actionQuit);
        icon->setContextMenu(trayMenu);
        
        connect(icon,
                SIGNAL(activated(QSystemTrayIcon::ActivationReason)),
                this,
                SLOT(onIconClick(QSystemTrayIcon::ActivationReason)));
        
        if (Settings::getInstance().getShowSystemTray()){
            icon->show();
            if(Settings::getInstance().getAutostartInTray() == false)
                this->show();
        }
        else
            this->show();

    }
    else
    {
        qWarning() << "No system tray detected!";
        this->show();
    }

    ui->statusbar->hide();
    ui->menubar->hide();

<<<<<<< HEAD
=======
    idleTimer = new QTimer();
    idleTimer->start(1000);

    //restore window state
    restoreGeometry(Settings::getInstance().getWindowGeometry());
    restoreState(Settings::getInstance().getWindowState());
    ui->mainSplitter->restoreState(Settings::getInstance().getSplitterState());

>>>>>>> 4adfa986
    layout()->setContentsMargins(0, 0, 0, 0);
    ui->friendList->setStyleSheet(Style::resolve(Style::getStylesheet(":ui/friendList/friendList.css")));

    profilePicture = new MaskablePixmapWidget(this, QSize(40, 40), ":/img/avatar_mask.png");
    profilePicture->setPixmap(QPixmap(":/img/contact_dark.png"));
    profilePicture->setClickable(true);
    ui->myProfile->insertWidget(0, profilePicture);
    ui->myProfile->insertSpacing(1, 7);

    ui->mainContent->setLayout(new QVBoxLayout());
    ui->mainHead->setLayout(new QVBoxLayout());
    ui->mainHead->layout()->setMargin(0);
    ui->mainHead->layout()->setSpacing(0);

    ui->tooliconsZone->setStyleSheet(Style::resolve("QPushButton{background-color:@themeDark;border:none;}QPushButton:hover{background-color:@themeMediumDark;border:none;}"));
    
    if(QStyleFactory::keys().contains(Settings::getInstance().getStyle())
            && Settings::getInstance().getStyle() != "None")
    {
        ui->mainHead->setStyle(QStyleFactory::create(Settings::getInstance().getStyle()));
        ui->mainContent->setStyle(QStyleFactory::create(Settings::getInstance().getStyle()));
    }
    
    ui->mainHead->setStyleSheet(Style::getStylesheet(":ui/settings/mainHead.css"));    
    ui->mainContent->setStyleSheet(Style::getStylesheet(":ui/settings/mainContent.css"));
    
    ui->statusHead->setStyleSheet(Style::getStylesheet(":/ui/window/statusPanel.css"));

    contactListWidget = new FriendListWidget();
    ui->friendList->setWidget(contactListWidget);
    ui->friendList->setLayoutDirection(Qt::RightToLeft);

    ui->nameLabel->setEditable(true);
    ui->statusLabel->setEditable(true);

    ui->statusPanel->setStyleSheet(Style::getStylesheet(":/ui/window/statusPanel.css"));

    QMenu *statusButtonMenu = new QMenu(ui->statusButton);
    QAction* setStatusOnline = statusButtonMenu->addAction(Widget::tr("Online","Button to set your status to 'Online'"));
    setStatusOnline->setIcon(QIcon(":ui/statusButton/dot_online.png"));
    QAction* setStatusAway = statusButtonMenu->addAction(Widget::tr("Away","Button to set your status to 'Away'"));
    setStatusAway->setIcon(QIcon(":ui/statusButton/dot_idle.png"));
    QAction* setStatusBusy = statusButtonMenu->addAction(Widget::tr("Busy","Button to set your status to 'Busy'"));
    setStatusBusy->setIcon(QIcon(":ui/statusButton/dot_busy.png"));
    ui->statusButton->setMenu(statusButtonMenu);

    // disable proportional scaling
    ui->mainSplitter->setStretchFactor(0,0);
    ui->mainSplitter->setStretchFactor(1,1);

    ui->statusButton->setProperty("status", "offline");
    Style::repolish(ui->statusButton);

    // Disable some widgets until we're connected to the DHT
    ui->statusButton->setEnabled(false);

    Style::setThemeColor(Settings::getInstance().getThemeColor());
    Style::applyTheme();

    qRegisterMetaType<Status>("Status");
    qRegisterMetaType<vpx_image>("vpx_image");
    qRegisterMetaType<uint8_t>("uint8_t");
    qRegisterMetaType<uint16_t>("uint16_t");
    qRegisterMetaType<const int16_t*>("const int16_t*");
    qRegisterMetaType<int32_t>("int32_t");
    qRegisterMetaType<int64_t>("int64_t");
    qRegisterMetaType<QPixmap>("QPixmap");
    qRegisterMetaType<ToxFile>("ToxFile");
    qRegisterMetaType<ToxFile::FileDirection>("ToxFile::FileDirection");
    qRegisterMetaType<Core::PasswordType>("Core::PasswordType");

    QString profilePath = detectProfile();
    coreThread = new QThread(this);
    coreThread->setObjectName("qTox Core");
    core = new Core(Camera::getInstance(), coreThread, profilePath);
    core->moveToThread(coreThread);
    connect(coreThread, &QThread::started, core, &Core::start);
    
    filesForm = new FilesForm();
    addFriendForm = new AddFriendForm;
    settingsWidget = new SettingsWidget();

    connect(settingsWidget, SIGNAL(setShowSystemTray(bool)), this, SLOT(onSetShowSystemTray(bool)));

    connect(core, &Core::connected, this, &Widget::onConnected);
    connect(core, &Core::disconnected, this, &Widget::onDisconnected);
    connect(core, &Core::failedToStart, this, &Widget::onFailedToStartCore);
    connect(core, &Core::badProxy, this, &Widget::onBadProxyCore);
    connect(core, &Core::statusSet, this, &Widget::onStatusSet);
    connect(core, &Core::usernameSet, this, &Widget::setUsername);
    connect(core, &Core::statusMessageSet, this, &Widget::setStatusMessage);
    connect(core, &Core::selfAvatarChanged, this, &Widget::onSelfAvatarLoaded);
    connect(core, SIGNAL(fileDownloadFinished(const QString&)), filesForm, SLOT(onFileDownloadComplete(const QString&)));
    connect(core, SIGNAL(fileUploadFinished(const QString&)), filesForm, SLOT(onFileUploadComplete(const QString&)));
    connect(core, &Core::friendAdded, this, &Widget::addFriend);
    connect(core, &Core::failedToAddFriend, this, &Widget::addFriendFailed);
    connect(core, &Core::friendUsernameChanged, this, &Widget::onFriendUsernameChanged);
    connect(core, &Core::friendStatusChanged, this, &Widget::onFriendStatusChanged);
    connect(core, &Core::friendStatusMessageChanged, this, &Widget::onFriendStatusMessageChanged);
    connect(core, &Core::friendRequestReceived, this, &Widget::onFriendRequestReceived);
    connect(core, &Core::friendMessageReceived, this, &Widget::onFriendMessageReceived);
    connect(core, &Core::receiptRecieved, this, &Widget::onReceiptRecieved);
    connect(core, &Core::groupInviteReceived, this, &Widget::onGroupInviteReceived);
    connect(core, &Core::groupMessageReceived, this, &Widget::onGroupMessageReceived);
    connect(core, &Core::groupNamelistChanged, this, &Widget::onGroupNamelistChanged);
    connect(core, &Core::groupTitleChanged, this, &Widget::onGroupTitleChanged);
    connect(core, &Core::emptyGroupCreated, this, &Widget::onEmptyGroupCreated);
    connect(core, &Core::avInvite, this, &Widget::playRingtone);
    connect(core, &Core::blockingClearContacts, this, &Widget::clearContactsList, Qt::BlockingQueuedConnection);
    connect(core, &Core::blockingGetPassword, this, &Widget::getPassword, Qt::BlockingQueuedConnection);

    connect(core, SIGNAL(messageSentResult(int,QString,int)), this, SLOT(onMessageSendResult(int,QString,int)));
    connect(core, SIGNAL(groupSentResult(int,QString,int)), this, SLOT(onGroupSendResult(int,QString,int)));

    connect(this, &Widget::statusSet, core, &Core::setStatus);
    connect(this, &Widget::friendRequested, core, &Core::requestFriendship);
    connect(this, &Widget::friendRequestAccepted, core, &Core::acceptFriendRequest);
    connect(this, &Widget::changeProfile, core, &Core::switchConfiguration);

    connect(ui->addButton, SIGNAL(clicked()), this, SLOT(onAddClicked()));
    connect(ui->groupButton, SIGNAL(clicked()), this, SLOT(onGroupClicked()));
    connect(ui->transferButton, SIGNAL(clicked()), this, SLOT(onTransferClicked()));
    connect(ui->settingsButton, SIGNAL(clicked()), this, SLOT(onSettingsClicked()));
    connect(ui->nameLabel, SIGNAL(textChanged(QString, QString)), this, SLOT(onUsernameChanged(QString, QString)));
    connect(ui->statusLabel, SIGNAL(textChanged(QString, QString)), this, SLOT(onStatusMessageChanged(QString, QString)));
    connect(ui->mainSplitter, &QSplitter::splitterMoved, this, &Widget::onSplitterMoved);
    connect(profilePicture, SIGNAL(clicked()), this, SLOT(onAvatarClicked()));
    connect(setStatusOnline, SIGNAL(triggered()), this, SLOT(setStatusOnline()));
    connect(setStatusAway, SIGNAL(triggered()), this, SLOT(setStatusAway()));
    connect(setStatusBusy, SIGNAL(triggered()), this, SLOT(setStatusBusy()));
    connect(addFriendForm, SIGNAL(friendRequested(QString, QString)), this, SIGNAL(friendRequested(QString, QString)));
    connect(idleTimer, &QTimer::timeout, this, &Widget::onUserAwayCheck);

    coreThread->start();

    addFriendForm->show(*ui);

#if (AUTOUPDATE_ENABLED)
    if (Settings::getInstance().getCheckUpdates())
        AutoUpdater::checkUpdatesAsyncInteractive();
#endif
}

void Widget::setTranslation()
{
    // Load translations
    QCoreApplication::removeTranslator(translator);
    QString locale;
    if ((locale = Settings::getInstance().getTranslation()).isEmpty())
        locale = QLocale::system().name().section('_', 0, 0);
    
    if (locale == "en")
        return;

    if (translator->load(locale, ":translations/"))
        qDebug() << "Loaded translation" << locale;
    else
        qDebug() << "Error loading translation" << locale;
    QCoreApplication::installTranslator(translator);
}

void Widget::updateTrayIcon()
{
    if(Settings::getInstance().getTrayShowsUserStatus())
    {
        QString status = ui->statusButton->property("status").toString();
        QString icon;
        if(status == "online")
            icon = ":img/status/dot_online_2x.png";
        else if(status == "away")
            icon = ":img/status/dot_idle_2x.png";
        else if(status == "busy")
            icon = ":img/status/dot_busy_2x.png";
        else
            icon = ":img/status/dot_away_2x.png";
        this->icon->setIcon(QIcon(icon));
    }
    else
        icon->setIcon(windowIcon());
}

Widget::~Widget()
{
    core->saveConfiguration();
    coreThread->exit();
    coreThread->wait(500); // In case of deadlock (can happen with QtAudio/PA bugs)
    if (!coreThread->isFinished())
        coreThread->terminate();
    delete core;
    delete settingsWidget;
    delete addFriendForm;
    delete filesForm;

    FriendList::clear();
    GroupList::clear();
    delete trayMenu;
    delete ui;
    delete translator;
    instance = nullptr;
}

Widget* Widget::getInstance()
{
    if (!instance)
    {
        instance = new Widget();
        instance->init();
    }
    return instance;
}

QThread* Widget::getCoreThread()
{
    return coreThread;
}

void Widget::closeEvent(QCloseEvent *event)
{
    if(Settings::getInstance().getShowSystemTray() && Settings::getInstance().getCloseToTray() == true)
    {
        event->ignore();
        this->hide();
    }
    else
    {
        saveWindowGeometry();
        saveSplitterGeometry();
        QWidget::closeEvent(event);
    }
}

void Widget::changeEvent(QEvent *event)
{
    if (event->type() == QEvent::WindowStateChange)
    {
        if(isMinimized() && Settings::getInstance().getMinimizeToTray())
        {
            this->hide();
        }
    }
}

void Widget::resizeEvent(QResizeEvent *event)
{
    Q_UNUSED(event);
    saveWindowGeometry();
}

QString Widget::detectProfile()
{
    QDir dir(Settings::getSettingsDirPath());
    QString path, profile = Settings::getInstance().getCurrentProfile();
    path = dir.filePath(profile + Core::TOX_EXT);
    QFile file(path);
    if (profile == "" || !file.exists())
    {
        Settings::getInstance().setCurrentProfile("");
#if 1 // deprecation attempt
        // if the last profile doesn't exist, fall back to old "data"
        path = dir.filePath(Core::CONFIG_FILE_NAME);
        QFile file(path);
        if (file.exists())
            return path;
        else if (QFile(path = dir.filePath("tox_save")).exists()) // also import tox_save if no data
            return path;
        else
#endif
        {
            profile = askProfiles();
            if (profile != "")
                return dir.filePath(profile + Core::TOX_EXT);
            else
                return "";
        }
    }
    else
        return path;
}

QList<QString> Widget::searchProfiles()
{
    QList<QString> out;
    QDir dir(Settings::getSettingsDirPath());
	dir.setFilter(QDir::Files | QDir::NoDotAndDotDot);
	dir.setNameFilters(QStringList("*.tox"));
	for(QFileInfo file : dir.entryInfoList())
		out += file.completeBaseName();
	return out;
}

QString Widget::askProfiles()
{   // TODO: allow user to create new Tox ID, even if a profile already exists
    QList<QString> profiles = searchProfiles();
    if (profiles.empty()) return "";
    bool ok;
    QString profile = QInputDialog::getItem(this, 
                                            tr("Choose a profile"),
                                            tr("Please choose which identity to use"),
                                            profiles,
                                            0, // which slot to start on
                                            false, // if the user can enter their own input
                                            &ok);
    if (!ok) // user cancelled
    {
        qApp->quit();
        return "";
    }
    else
        return profile;
}

QString Widget::getUsername()
{
    return core->getUsername();
}

void Widget::onAvatarClicked()
{
    QString filename = QFileDialog::getOpenFileName(this, tr("Choose a profile picture"), QDir::homePath());
    if (filename.isEmpty())
        return;
    QFile file(filename);
    file.open(QIODevice::ReadOnly);
    if (!file.isOpen())
    {
        QMessageBox::critical(this, tr("Error"), tr("Unable to open this file"));
        return;
    }

    QPixmap pic;
    if (!pic.loadFromData(file.readAll()))
    {
        QMessageBox::critical(this, tr("Error"), tr("Unable to read this image"));
        return;
    }

    QByteArray bytes;
    QBuffer buffer(&bytes);
    buffer.open(QIODevice::WriteOnly);
    pic.save(&buffer, "PNG");
    buffer.close();

    if (bytes.size() >= TOX_AVATAR_MAX_DATA_LENGTH)
    {
        pic = pic.scaled(64,64, Qt::KeepAspectRatio, Qt::SmoothTransformation);
        bytes.clear();
        buffer.open(QIODevice::WriteOnly);
        pic.save(&buffer, "PNG");
        buffer.close();
    }

    if (bytes.size() >= TOX_AVATAR_MAX_DATA_LENGTH)
    {
        QMessageBox::critical(this, tr("Error"), tr("This image is too big"));
        return;
    }

    core->setAvatar(TOX_AVATAR_FORMAT_PNG, bytes);
}

void Widget::onSelfAvatarLoaded(const QPixmap& pic)
{
    profilePicture->setPixmap(pic);
}

void Widget::onConnected()
{
    ui->statusButton->setEnabled(true);
    if (beforeDisconnect == Status::Offline)
        emit statusSet(Status::Online);
    else
        emit statusSet(beforeDisconnect);
}

void Widget::onDisconnected()
{
    QString stat = ui->statusButton->property("status").toString();
    if      (stat == "online")
        beforeDisconnect = Status::Online;
    else if (stat == "busy")
        beforeDisconnect = Status::Busy;
    else if (stat == "away")
        beforeDisconnect = Status::Away;
    else
        beforeDisconnect = Status::Offline;

    ui->statusButton->setEnabled(false);
    emit statusSet(Status::Offline);
}

void Widget::onFailedToStartCore()
{
    QMessageBox critical(this);
    critical.setText(tr("Toxcore failed to start, the application will terminate after you close this message."));
    critical.setIcon(QMessageBox::Critical);
    critical.exec();
    qApp->quit();
}

void Widget::onBadProxyCore()
{
    QMessageBox critical(this);
    critical.setText(tr("toxcore failed to start with your proxy settings. qTox cannot run; please modify your "
               "settings and restart.", "popup text"));
    critical.setIcon(QMessageBox::Critical);
    critical.exec();
    onSettingsClicked();
}

void Widget::onStatusSet(Status status)
{
    //We have to use stylesheets here, there's no way to
    //prevent the button icon from moving when pressed otherwise
    switch (status)
    {
    case Status::Online:
        ui->statusButton->setProperty("status" ,"online");
        break;
    case Status::Away:
        ui->statusButton->setProperty("status" ,"away");
        break;
    case Status::Busy:
        ui->statusButton->setProperty("status" ,"busy");
        break;
    case Status::Offline:
        ui->statusButton->setProperty("status" ,"offline");
        break;
    }
    updateTrayIcon();
    Style::repolish(ui->statusButton);
}

void Widget::setWindowTitle(const QString& title)
{
    QMainWindow::setWindowTitle("qTox - " + title);
}

void Widget::onAddClicked()
{
    hideMainForms();
    addFriendForm->show(*ui);
    setWindowTitle(tr("Add friend"));
}

void Widget::onGroupClicked()
{
    core->createGroup();
}

void Widget::onTransferClicked()
{
    hideMainForms();
    filesForm->show(*ui);
    setWindowTitle(tr("File transfers"));
    activeChatroomWidget = nullptr;
}

void Widget::onIconClick(QSystemTrayIcon::ActivationReason reason)
{
    switch (reason) {
        case QSystemTrayIcon::Trigger:
        if(this->isHidden() == true)
        {
            this->show();
            this->activateWindow();
        }
        else
            this->hide();
        case QSystemTrayIcon::DoubleClick:    
            break;
        case QSystemTrayIcon::MiddleClick:
            break;
        default:
            ;
    }
}

void Widget::onSettingsClicked()
{
    hideMainForms();
    settingsWidget->show(*ui);
    setWindowTitle(tr("Settings"));
    activeChatroomWidget = nullptr;
}

void Widget::hideMainForms()
{
    QLayoutItem* item;
    while ((item = ui->mainHead->layout()->takeAt(0)) != 0)
        item->widget()->hide();
    while ((item = ui->mainContent->layout()->takeAt(0)) != 0)
        item->widget()->hide();

    if (activeChatroomWidget != nullptr)
    {
        activeChatroomWidget->setAsInactiveChatroom();
    }
}

void Widget::onUsernameChanged(const QString& newUsername, const QString& oldUsername)
{
    ui->nameLabel->setText(oldUsername); // restore old username until Core tells us to set it
    ui->nameLabel->setToolTip(oldUsername); // for overlength names
    core->setUsername(newUsername);
}

void Widget::setUsername(const QString& username)
{
    ui->nameLabel->setText(username);
    ui->nameLabel->setToolTip(username); // for overlength names
}

void Widget::onStatusMessageChanged(const QString& newStatusMessage, const QString& oldStatusMessage)
{
    ui->statusLabel->setText(oldStatusMessage); // restore old status message until Core tells us to set it
    ui->statusLabel->setToolTip(oldStatusMessage); // for overlength messsages
    core->setStatusMessage(newStatusMessage);
}

void Widget::setStatusMessage(const QString &statusMessage)
{
    ui->statusLabel->setText(statusMessage);
    ui->statusLabel->setToolTip(statusMessage); // for overlength messsages
}

void Widget::addFriend(int friendId, const QString &userId)
{
    //qDebug() << "Widget: Adding friend with id" << userId;
    ToxID userToxId = ToxID::fromString(userId);
    Friend* newfriend = FriendList::addFriend(friendId, userToxId);
    QLayout* layout = contactListWidget->getFriendLayout(Status::Offline);
    layout->addWidget(newfriend->getFriendWidget());

    if (Settings::getInstance().getEnableLogging())
        newfriend->getChatForm()->loadHistory(QDateTime::currentDateTime().addDays(-7), true);

    connect(newfriend->getFriendWidget(), SIGNAL(chatroomWidgetClicked(GenericChatroomWidget*)), this, SLOT(onChatroomWidgetClicked(GenericChatroomWidget*)));
    connect(newfriend->getFriendWidget(), SIGNAL(removeFriend(int)), this, SLOT(removeFriend(int)));
    connect(newfriend->getFriendWidget(), SIGNAL(copyFriendIdToClipboard(int)), this, SLOT(copyFriendIdToClipboard(int)));
    connect(newfriend->getFriendWidget(), SIGNAL(chatroomWidgetClicked(GenericChatroomWidget*)), newfriend->getChatForm(), SLOT(focusInput()));
    connect(newfriend->getChatForm(), SIGNAL(sendMessage(int,QString)), core, SLOT(sendMessage(int,QString)));
    connect(newfriend->getChatForm(), &GenericChatForm::sendAction, core, &Core::sendAction);
    connect(newfriend->getChatForm(), SIGNAL(sendFile(int32_t, QString, QString, long long)), core, SLOT(sendFile(int32_t, QString, QString, long long)));
    connect(newfriend->getChatForm(), SIGNAL(answerCall(int)), core, SLOT(answerCall(int)));
    connect(newfriend->getChatForm(), SIGNAL(hangupCall(int)), core, SLOT(hangupCall(int)));
    connect(newfriend->getChatForm(), SIGNAL(startCall(int)), core, SLOT(startCall(int)));
    connect(newfriend->getChatForm(), SIGNAL(startVideoCall(int,bool)), core, SLOT(startCall(int,bool)));
    connect(newfriend->getChatForm(), SIGNAL(cancelCall(int,int)), core, SLOT(cancelCall(int,int)));
    connect(newfriend->getChatForm(), SIGNAL(micMuteToggle(int)), core, SLOT(micMuteToggle(int)));
    connect(newfriend->getChatForm(), SIGNAL(volMuteToggle(int)), core, SLOT(volMuteToggle(int)));
    connect(newfriend->getChatForm(), &ChatForm::aliasChanged, newfriend->getFriendWidget(), &FriendWidget::setAlias);
    connect(core, &Core::fileReceiveRequested, newfriend->getChatForm(), &ChatForm::onFileRecvRequest);
    connect(core, &Core::avInvite, newfriend->getChatForm(), &ChatForm::onAvInvite);
    connect(core, &Core::avStart, newfriend->getChatForm(), &ChatForm::onAvStart);
    connect(core, &Core::avCancel, newfriend->getChatForm(), &ChatForm::onAvCancel);
    connect(core, &Core::avEnd, newfriend->getChatForm(), &ChatForm::onAvEnd);
    connect(core, &Core::avRinging, newfriend->getChatForm(), &ChatForm::onAvRinging);
    connect(core, &Core::avStarting, newfriend->getChatForm(), &ChatForm::onAvStarting);
    connect(core, &Core::avEnding, newfriend->getChatForm(), &ChatForm::onAvEnding);
    connect(core, &Core::avRequestTimeout, newfriend->getChatForm(), &ChatForm::onAvRequestTimeout);
    connect(core, &Core::avPeerTimeout, newfriend->getChatForm(), &ChatForm::onAvPeerTimeout);
    connect(core, &Core::avMediaChange, newfriend->getChatForm(), &ChatForm::onAvMediaChange);
    connect(core, &Core::avCallFailed, newfriend->getChatForm(), &ChatForm::onAvCallFailed);
    connect(core, &Core::avRejected, newfriend->getChatForm(), &ChatForm::onAvRejected);
    connect(core, &Core::friendAvatarChanged, newfriend->getChatForm(), &ChatForm::onAvatarChange);
    connect(core, &Core::friendAvatarChanged, newfriend->getFriendWidget(), &FriendWidget::onAvatarChange);
    connect(core, &Core::friendAvatarRemoved, newfriend->getChatForm(), &ChatForm::onAvatarRemoved);
    connect(core, &Core::friendAvatarRemoved, newfriend->getFriendWidget(), &FriendWidget::onAvatarRemoved);

    // Try to get the avatar from the cache
    QPixmap avatar = Settings::getInstance().getSavedAvatar(userId);
    if (!avatar.isNull())
    {
        //qWarning() << "Widget: loadded avatar for id" << userId;
        newfriend->getChatForm()->onAvatarChange(friendId, avatar);
        newfriend->getFriendWidget()->onAvatarChange(friendId, avatar);
    }
}

void Widget::addFriendFailed(const QString&, const QString& errorInfo)
{
    QString info = QString(tr("Couldn't request friendship"));
    if(!errorInfo.isEmpty()) {
        info = info + (QString(": ") + errorInfo);
    }

    QMessageBox::critical(0,"Error",info);
}

void Widget::onFriendStatusChanged(int friendId, Status status)
{
    Friend* f = FriendList::findFriend(friendId);
    if (!f)
        return;

    contactListWidget->moveWidget(f->getFriendWidget(), status);

    bool isActualChange = f->getStatus() != status;

    f->setStatus(status);
    f->getFriendWidget()->updateStatusLight();
    
    //won't print the message if there were no messages before
    if(!f->getChatForm()->isEmpty()
            && Settings::getInstance().getStatusChangeNotificationEnabled())
    {
        QString fStatus = "";
        switch(f->getStatus()){
        case Status::Away:
            fStatus = tr("away", "contact status"); break;
        case Status::Busy:
            fStatus = tr("busy", "contact status"); break;
        case Status::Offline:
            fStatus = tr("offline", "contact status"); break;
        default:
            fStatus = tr("online", "contact status"); break;
        }
        if (isActualChange)
            f->getChatForm()->addSystemInfoMessage(tr("%1 is now %2", "e.g. \"Dubslow is now online\"").arg(f->getDisplayedName()).arg(fStatus),
                                          "white", QDateTime::currentDateTime());
    }

    if (isActualChange && status != Status::Offline)
    { // wait a little
        QTimer::singleShot(250, f->getChatForm(), SLOT(deliverOfflineMsgs()));
    }
}

void Widget::onFriendStatusMessageChanged(int friendId, const QString& message)
{
    Friend* f = FriendList::findFriend(friendId);
    if (!f)
        return;

    QString str = message; str.replace('\n', ' ');
    str.remove('\r'); str.remove(QChar((char)0)); // null terminator...
    f->setStatusMessage(str);
}

void Widget::onFriendUsernameChanged(int friendId, const QString& username)
{
    Friend* f = FriendList::findFriend(friendId);
    if (!f)
        return;

    QString str = username; str.replace('\n', ' ');
    str.remove('\r'); str.remove(QChar((char)0)); // null terminator...
    f->setName(str);
}

void Widget::onChatroomWidgetClicked(GenericChatroomWidget *widget)
{
    hideMainForms();
    widget->setChatForm(*ui);
    if (activeChatroomWidget != nullptr)
    {
        activeChatroomWidget->setAsInactiveChatroom();
    }
    activeChatroomWidget = widget;
    widget->setAsActiveChatroom();
    setWindowTitle(widget->getName());
    widget->resetEventFlags();
    widget->updateStatusLight();
}

void Widget::onFriendMessageReceived(int friendId, const QString& message, bool isAction)
{
    Friend* f = FriendList::findFriend(friendId);
    if (!f)
        return;

    QDateTime timestamp = QDateTime::currentDateTime();
    f->getChatForm()->addMessage(f->getToxID(), message, isAction, timestamp, true);

    if (isAction)
        HistoryKeeper::getInstance()->addChatEntry(f->getToxID().publicKey, "/me " + message, f->getToxID().publicKey, timestamp, true);
    else
        HistoryKeeper::getInstance()->addChatEntry(f->getToxID().publicKey, message, f->getToxID().publicKey, timestamp, true);

    if (activeChatroomWidget != nullptr)
    {
        if ((static_cast<GenericChatroomWidget*>(f->getFriendWidget()) != activeChatroomWidget) || isMinimized() || !isActiveWindow())
        {
            f->setEventFlag(true);
            newMessageAlert(f->getFriendWidget());
        }
    }
    else
    {
        f->setEventFlag(true);
        newMessageAlert(f->getFriendWidget());
    }

    f->getFriendWidget()->updateStatusLight();
}

void Widget::onReceiptRecieved(int friendId, int receipt)
{
    Friend* f = FriendList::findFriend(friendId);
    if (!f)
        return;

    f->getChatForm()->dischargeReceipt(receipt);
}

void Widget::newMessageAlert(GenericChatroomWidget* chat)
{
    QApplication::alert(this);

    static QFile sndFile(":audio/notification.pcm");
    if ((isMinimized() || !isActiveWindow()) && Settings::getInstance().getShowInFront())
    {
        this->show();
        showNormal();
        activateWindow();
        emit chat->chatroomWidgetClicked(chat);
    }
    static QByteArray sndData;
    if (sndData.isEmpty())
    {
        sndFile.open(QIODevice::ReadOnly);
        sndData = sndFile.readAll();
        sndFile.close();
    }

    Audio::playMono16Sound(sndData);
}

void Widget::playRingtone()
{
    QApplication::alert(this);

    static QFile sndFile1(":audio/ToxicIncomingCall.pcm"); // for whatever reason this plays slower/downshifted from what any other program plays the file as... but whatever
    static QByteArray sndData1;
    if (sndData1.isEmpty())
    {
        sndFile1.open(QIODevice::ReadOnly);
        sndData1 = sndFile1.readAll();
        sndFile1.close();
    }

    Audio::playMono16Sound(sndData1);
}

void Widget::onFriendRequestReceived(const QString& userId, const QString& message)
{
    FriendRequestDialog dialog(this, userId, message);

    if (dialog.exec() == QDialog::Accepted)
        emit friendRequestAccepted(userId);
}

void Widget::removeFriend(Friend* f, bool fake)
{
    f->getFriendWidget()->setAsInactiveChatroom();
    if (static_cast<GenericChatroomWidget*>(f->getFriendWidget()) == activeChatroomWidget)
    {
        activeChatroomWidget = nullptr;
        onAddClicked();
    }
    FriendList::removeFriend(f->getFriendID(), fake);
    core->removeFriend(f->getFriendID(), fake);
    delete f;
    if (ui->mainHead->layout()->isEmpty())
        onAddClicked();

    contactListWidget->hide();
    contactListWidget->show();
}

void Widget::removeFriend(int friendId)
{
    removeFriend(FriendList::findFriend(friendId), false);
}

void Widget::clearContactsList()
{
    QList<Friend*> friends = FriendList::getAllFriends();
    for (Friend* f : friends)
        removeFriend(f, true);

    QList<Group*> groups = GroupList::getAllGroups();
    for (Group* g : groups)
        removeGroup(g, true);
}

void Widget::copyFriendIdToClipboard(int friendId)
{
    Friend* f = FriendList::findFriend(friendId);
    if (f != nullptr)
    {
        QClipboard *clipboard = QApplication::clipboard();
        clipboard->setText(core->getFriendAddress(f->getFriendID()), QClipboard::Clipboard);
    }
}

void Widget::onGroupInviteReceived(int32_t friendId, uint8_t type, QByteArray invite)
{
    if (type == TOX_GROUPCHAT_TYPE_TEXT || type == TOX_GROUPCHAT_TYPE_AV)
    {
        int groupId = core->joinGroupchat(friendId, type, (uint8_t*)invite.data(), invite.length());
        if (groupId < 0)
        {
            qWarning() << "Widget::onGroupInviteReceived: Unable to accept  group invite";
            return;
        }
    }
    else
    {
        qWarning() << "Widget::onGroupInviteReceived: Unknown groupchat type:"<<type;
        return;
    }
}

void Widget::onGroupMessageReceived(int groupnumber, int peernumber, const QString& message, bool isAction)
{
    Group* g = GroupList::findGroup(groupnumber);
    if (!g)
        return;

    ToxID author = Core::getInstance()->getGroupPeerToxID(groupnumber, peernumber);
    QString name = core->getUsername();

    bool targeted = (!author.isMine()) && message.contains(name, Qt::CaseInsensitive);
    if (targeted)
        g->getChatForm()->addAlertMessage(author, message, QDateTime::currentDateTime());
    else
        g->getChatForm()->addMessage(author, message, isAction, QDateTime::currentDateTime(), true);

    if ((static_cast<GenericChatroomWidget*>(g->getGroupWidget()) != activeChatroomWidget) || isMinimized() || !isActiveWindow())
    {
        g->setEventFlag(true);
        if (targeted)
        {
            newMessageAlert(g->getGroupWidget());
            g->setMentionedFlag(true); // useful for highlighting line or desktop notifications
        }
        g->getGroupWidget()->updateStatusLight();
    }
}

void Widget::onGroupNamelistChanged(int groupnumber, int peernumber, uint8_t Change)
{
    Group* g = GroupList::findGroup(groupnumber);
    if (!g)
    {
        qDebug() << "Widget::onGroupNamelistChanged: Group "<<groupnumber<<" not found, creating it";
        g = createGroup(groupnumber);
    }

    QString name = core->getGroupPeerName(groupnumber, peernumber);
    TOX_CHAT_CHANGE change = static_cast<TOX_CHAT_CHANGE>(Change);
    if (change == TOX_CHAT_CHANGE_PEER_ADD)
    {
        if (name.isEmpty())
            name = tr("<Unknown>", "Placeholder when we don't know someone's name in a group chat");
        // g->addPeer(peernumber,name);
        g->regeneratePeerList();
        //g->chatForm->addSystemInfoMessage(tr("%1 has joined the chat").arg(name), "green");
        // we can't display these messages until irungentoo fixes peernumbers
        // https://github.com/irungentoo/toxcore/issues/1128
    }
    else if (change == TOX_CHAT_CHANGE_PEER_DEL)
    {
        // g->removePeer(peernumber);
        g->regeneratePeerList();
        //g->chatForm->addSystemInfoMessage(tr("%1 has left the chat").arg(name), "silver");
    }
    else if (change == TOX_CHAT_CHANGE_PEER_NAME) // core overwrites old name before telling us it changed...
        g->updatePeer(peernumber,core->getGroupPeerName(groupnumber, peernumber));
}

void Widget::onGroupTitleChanged(int groupnumber, const QString& author, const QString& title)
{
    Group* g = GroupList::findGroup(groupnumber);
    if (!g)
        return;

    g->setName(title);
    if (!author.isEmpty())
        g->getChatForm()->addSystemInfoMessage(tr("%1 has set the title to %2").arg(author, title), "silver", QDateTime::currentDateTime());
}

void Widget::removeGroup(Group* g, bool fake)
{
    g->getGroupWidget()->setAsInactiveChatroom();
    if (static_cast<GenericChatroomWidget*>(g->getGroupWidget()) == activeChatroomWidget)
    {
        activeChatroomWidget = nullptr;
        onAddClicked();
    }
    GroupList::removeGroup(g->getGroupId(), fake);
    core->removeGroup(g->getGroupId(), fake);
    delete g;
    if (ui->mainHead->layout()->isEmpty())
        onAddClicked();

    contactListWidget->hide();
    contactListWidget->show();
}

void Widget::removeGroup(int groupId)
{
    removeGroup(GroupList::findGroup(groupId));
}

Core *Widget::getCore()
{
    return core;
}

Group *Widget::createGroup(int groupId)
{
    Group* g = GroupList::findGroup(groupId);
    if (g)
    {
        qWarning() << "Widget::createGroup: Group already exists";
        return g;
    }

    QString groupName = QString("Groupchat #%1").arg(groupId);
    Group* newgroup = GroupList::addGroup(groupId, groupName, true);
    QLayout* layout = contactListWidget->getGroupLayout();
    layout->addWidget(newgroup->getGroupWidget());
    newgroup->getGroupWidget()->updateStatusLight();

    connect(newgroup->getGroupWidget(), SIGNAL(chatroomWidgetClicked(GenericChatroomWidget*)), this, SLOT(onChatroomWidgetClicked(GenericChatroomWidget*)));
    connect(newgroup->getGroupWidget(), SIGNAL(removeGroup(int)), this, SLOT(removeGroup(int)));
    connect(newgroup->getGroupWidget(), SIGNAL(chatroomWidgetClicked(GenericChatroomWidget*)), newgroup->getChatForm(), SLOT(focusInput()));
    connect(newgroup->getChatForm(), SIGNAL(sendMessage(int,QString)), core, SLOT(sendGroupMessage(int,QString)));
    connect(newgroup->getChatForm(), SIGNAL(sendAction(int,QString)), core, SLOT(sendGroupAction(int,QString)));
    connect(newgroup->getChatForm(), &GroupChatForm::groupTitleChanged, core, &Core::changeGroupTitle);
    return newgroup;
}

void Widget::onEmptyGroupCreated(int groupId)
{
    createGroup(groupId);
}

bool Widget::isFriendWidgetCurActiveWidget(Friend* f)
{
    if (!f)
        return false;

    return (activeChatroomWidget == static_cast<GenericChatroomWidget*>(f->getFriendWidget()));
}

bool Widget::event(QEvent * e)
{
    switch(e->type()) {
        case QEvent::WindowActivate:
            if (activeChatroomWidget != nullptr)
            {
                activeChatroomWidget->resetEventFlags();
                activeChatroomWidget->updateStatusLight();
            }
        case QEvent::MouseButtonPress:
        case QEvent::MouseButtonRelease:
        case QEvent::Wheel:
        case QEvent::KeyPress:
        case QEvent::KeyRelease:
            if (autoAwayActive)
                onUserAwayCheck();  // Just so we get back from away faster when interacting with app
        default:
            break;
    }

    return QWidget::event(e);
}

void Widget::onUserAwayCheck()
{
    uint32_t autoAwayTime = Settings::getInstance().getAutoAwayTime() * 60 * 1000;

    if (ui->statusButton->property("status").toString() == "online")
    {
        if (autoAwayTime && Platform::getIdleTime() >= autoAwayTime)
        {
            qDebug() << "Widget: auto away activated at" << QTime::currentTime().toString();
            emit statusSet(Status::Away);
            autoAwayActive = true;
        }
    }
    else if (ui->statusButton->property("status").toString() == "away")
    {
        if (autoAwayActive && (!autoAwayTime || Platform::getIdleTime() < autoAwayTime))
        {
            qDebug() << "Widget: auto away deactivated at" << QTime::currentTime().toString();
            emit statusSet(Status::Online);
            autoAwayActive = false;
        }
    }
    else if (autoAwayActive)
        autoAwayActive = false;
}

void Widget::setStatusOnline()
{
    core->setStatus(Status::Online);
}

void Widget::setStatusAway()
{
    core->setStatus(Status::Away);
}

void Widget::setStatusBusy()
{
    core->setStatus(Status::Busy);
}

void Widget::onMessageSendResult(int friendId, const QString& message, int messageId)
{
    Q_UNUSED(message)
    Q_UNUSED(messageId)
    Friend* f = FriendList::findFriend(friendId);
    if (!f)
        return;
}

void Widget::onGroupSendResult(int groupId, const QString& message, int result)
{
    Q_UNUSED(message)
    Group* g = GroupList::findGroup(groupId);
    if (!g)
        return;

    if (result == -1)
        g->getChatForm()->addSystemInfoMessage(tr("Message failed to send"), "red", QDateTime::currentDateTime());
}

void Widget::getPassword(QString info, int passtype, uint8_t* salt)
{
    Core::PasswordType pt = static_cast<Core::PasswordType>(passtype);
    InputPasswordDialog dialog(info);
    if (dialog.exec())
    {
        QString pswd = dialog.getPassword();
        if (pswd.isEmpty())
            core->clearPassword(pt);
        else
            core->setPassword(pswd, pt, salt);
    }
}

void Widget::onSetShowSystemTray(bool newValue){
    icon->setVisible(newValue);
}

void Widget::saveWindowGeometry()
{
    Settings::getInstance().setWindowGeometry(saveGeometry());
    Settings::getInstance().setWindowState(saveState());
}

void Widget::saveSplitterGeometry()
{
    Settings::getInstance().setSplitterState(ui->mainSplitter->saveState());
}

void Widget::onSplitterMoved(int pos, int index)
{
    Q_UNUSED(pos);
    Q_UNUSED(index);
    saveSplitterGeometry();
}

QMessageBox::StandardButton Widget::showWarningMsgBox(const QString& title, const QString& msg, QMessageBox::StandardButtons buttons)
{
    // We can only display widgets from the GUI thread
    if (QThread::currentThread() != qApp->thread())
    {
        QMessageBox::StandardButton ret;
        QMetaObject::invokeMethod(this, "showWarningMsgBox", Qt::BlockingQueuedConnection,
                                  Q_RETURN_ARG(QMessageBox::StandardButton, ret),
                                  Q_ARG(const QString&, title), Q_ARG(const QString&, msg),
                                  Q_ARG(QMessageBox::StandardButtons, buttons));
        return ret;
    }
    else
    {
        return QMessageBox::warning(this, title, msg, buttons);
    }
}

void Widget::setEnabledThreadsafe(bool enabled)
{
    // We can only do this from the GUI thread
    if (QThread::currentThread() != qApp->thread())
    {
        QMetaObject::invokeMethod(this, "setEnabledThreadsafe", Qt::BlockingQueuedConnection,
                                  Q_ARG(bool, enabled));
        return;
    }
    else
    {
        return setEnabled(enabled);
    }
}

bool Widget::askMsgboxQuestion(const QString& title, const QString& msg)
{
    // We can only display widgets from the GUI thread
    if (QThread::currentThread() != qApp->thread())
    {
        bool ret;
        QMetaObject::invokeMethod(this, "askMsgboxQuestion", Qt::BlockingQueuedConnection,
                                  Q_RETURN_ARG(bool, ret),
                                  Q_ARG(const QString&, title), Q_ARG(const QString&, msg));
        return ret;
    }
    else
    {
        return QMessageBox::question(this, title, msg) == QMessageBox::StandardButton::Yes;
    }
}

void Widget::clearAllReceipts()
{
    QList<Friend*> frnds = FriendList::getAllFriends();
    for (Friend *f : frnds)
    {
        f->getChatForm()->clearReciepts();
    }
}

void Widget::reloadTheme()
{
    ui->tooliconsZone->setStyleSheet(Style::resolve("QPushButton{background-color:@themeDark;border:none;}QPushButton:hover{background-color:@themeMediumDark;border:none;}"));
    ui->statusPanel->setStyleSheet(Style::getStylesheet(":/ui/window/statusPanel.css"));
    ui->friendList->setStyleSheet(Style::getStylesheet(":ui/friendList/friendList.css"));
    ui->statusButton->setStyleSheet(Style::getStylesheet(":ui/statusButton/statusButton.css"));

    for (Friend* f : FriendList::getAllFriends())
        f->getFriendWidget()->reloadTheme();

    for (Group* g : GroupList::getAllGroups())
        g->getGroupWidget()->reloadTheme();
}<|MERGE_RESOLUTION|>--- conflicted
+++ resolved
@@ -76,8 +76,7 @@
     ui->setupUi(this);
 
     idleTimer = new QTimer();
-    idleTimer->setSingleShot(true);
-    setIdleTimer(Settings::getInstance().getAutoAwayTime());
+    idleTimer->start(1000);
 
     //restore window state
     restoreGeometry(Settings::getInstance().getWindowGeometry());
@@ -133,17 +132,6 @@
     ui->statusbar->hide();
     ui->menubar->hide();
 
-<<<<<<< HEAD
-=======
-    idleTimer = new QTimer();
-    idleTimer->start(1000);
-
-    //restore window state
-    restoreGeometry(Settings::getInstance().getWindowGeometry());
-    restoreState(Settings::getInstance().getWindowState());
-    ui->mainSplitter->restoreState(Settings::getInstance().getSplitterState());
-
->>>>>>> 4adfa986
     layout()->setContentsMargins(0, 0, 0, 0);
     ui->friendList->setStyleSheet(Style::resolve(Style::getStylesheet(":ui/friendList/friendList.css")));
 
