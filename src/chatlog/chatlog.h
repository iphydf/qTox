--- conflicted
+++ resolved
@@ -139,11 +139,7 @@
     ChatLine::Ptr workerAnchorLine;
 
     // layout
-<<<<<<< HEAD
-    QMargins margins = QMargins(10.0,10.0,10.0,10.0);
-=======
     QMargins margins = QMargins(10,10,10,10);
->>>>>>> c57cba21
     qreal lineSpacing = 5.0f;
 
 };
