--- conflicted
+++ resolved
@@ -65,14 +65,7 @@
     ToxId toxId(toxaddr);
     QString error = QString();
     if (!toxId.isValid()) {
-<<<<<<< HEAD
-        toxId = Toxme::lookup(toxaddr);
-        if (!toxId.isValid()) {
-            error = QMessageBox::tr("%1 is not a valid ToxMe address.").arg(toxaddr);
-        }
-=======
         error = QMessageBox::tr("%1 is not a valid Tox address.").arg(toxaddr);
->>>>>>> 98a364ea
     } else if (toxId == core->getSelfId()) {
         error = QMessageBox::tr("You can't add yourself as a friend!",
                                 "When trying to add your own Tox ID as friend");
